--- conflicted
+++ resolved
@@ -214,7 +214,6 @@
     snprintf(weightby, sizeof(weightby), "%s", m_weightby.c_str());
     snprintf(version_string, sizeof(version_string), "%s", m_version_string.c_str());
 
-<<<<<<< HEAD
     max_retry_interval = params->get_integer(CN_MAX_RETRY_INTERVAL);
     users_from_all = params->get_bool(CN_AUTH_ALL_SERVERS);
     localhost_match_wildcard_host = params->get_bool(CN_LOCALHOST_MATCH_WILDCARD_HOST);
@@ -225,28 +224,7 @@
     log_auth_warnings = params->get_bool(CN_LOG_AUTH_WARNINGS);
     strip_db_esc = params->get_bool(CN_STRIP_DB_ESC);
     session_track_trx_state = params->get_bool(CN_SESSION_TRACK_TRX_STATE);
-
-    if (params->contains(CN_RETAIN_LAST_STATEMENTS))
-    {
-        retain_last_statements = params->get_integer(CN_RETAIN_LAST_STATEMENTS);
-    }
-    else
-    {
-        retain_last_statements = -1;    // Indicates that it has not been set.
-    }
-=======
-    max_retry_interval = config_get_integer(params, CN_MAX_RETRY_INTERVAL);
-    users_from_all = config_get_bool(params, CN_AUTH_ALL_SERVERS);
-    localhost_match_wildcard_host = config_get_bool(params, CN_LOCALHOST_MATCH_WILDCARD_HOST);
-    retry_start = config_get_bool(params, CN_RETRY_ON_FAILURE);
-    enable_root = config_get_bool(params, CN_ENABLE_ROOT_USER);
-    conn_idle_timeout = config_get_integer(params, CN_CONNECTION_TIMEOUT);
-    max_connections = config_get_integer(params, CN_MAX_CONNECTIONS);
-    log_auth_warnings = config_get_bool(params, CN_LOG_AUTH_WARNINGS);
-    strip_db_esc = config_get_bool(params, CN_STRIP_DB_ESC);
-    session_track_trx_state = config_get_bool(params, CN_SESSION_TRACK_TRX_STATE);
-    retain_last_statements = config_get_integer(params, CN_RETAIN_LAST_STATEMENTS);
->>>>>>> 3081bfbb
+    retain_last_statements = params->get_integer(CN_RETAIN_LAST_STATEMENTS);
 
     /**
      * At service start last update is set to config->users_refresh_time seconds earlier.
