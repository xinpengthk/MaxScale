--- conflicted
+++ resolved
@@ -203,7 +203,7 @@
 
 std::string get_version_string(SERVICE* service)
 {
-    std::string rval = GW_MYSQL_VERSION;
+    std::string rval = DEFAULT_VERSION_STRING;
 
     if (service->version_string[0])
     {
@@ -229,11 +229,7 @@
 
     if (strncmp(rval.c_str(), prefix, sizeof(prefix) - 1) != 0)
     {
-<<<<<<< HEAD
-        rval = service->version_string;
-=======
         rval = prefix + rval;
->>>>>>> 47e7595a
     }
 
     return rval;
