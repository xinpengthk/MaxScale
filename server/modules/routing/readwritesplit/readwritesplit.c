/*
 * This file is distributed as part of the SkySQL Gateway.  It is free
 * software: you can redistribute it and/or modify it under the terms of the
 * GNU General Public License as published by the Free Software Foundation,
 * version 2.
 *
 * This program is distributed in the hope that it will be useful, but WITHOUT
 * ANY WARRANTY; without even the implied warranty of MERCHANTABILITY or FITNESS
 * FOR A PARTICULAR PURPOSE.  See the GNU General Public License for more
 * details.
 *
 * You should have received a copy of the GNU General Public License along with
 * this program; if not, write to the Free Software Foundation, Inc., 51
 * Franklin Street, Fifth Floor, Boston, MA 02110-1301 USA.
 *
 * Copyright SkySQL Ab 2013
 */
#include <stdio.h>
#include <strings.h>
#include <string.h>
#include <stdlib.h>
#include <stdint.h>

#include <router.h>
#include <readwritesplit.h>

#include <mysql.h>
#include <skygw_utils.h>
#include <log_manager.h>
#include <query_classifier.h>
#include <dcb.h>
#include <spinlock.h>

extern int lm_enabled_logfiles_bitmask;

/**
 * @file readwritesplit.c	The entry points for the read/write query splitting
 * router module.
 *
 * This file contains the entry points that comprise the API to the read write
 * query splitting router.
 * @verbatim
 * Revision History
 *
 * Date		Who			Description
 * 01/07/2013	Vilho Raatikka		Initial implementation
 * 15/07/2013	Massimiliano Pinto	Added clientReply
 *					from master only in case of session change
 * 17/07/2013	Massimiliano Pinto	clientReply is now used by mysql_backend
 *					for all reply situations
 * 18/07/2013	Massimiliano Pinto	routeQuery now handles COM_QUIT
 *					as QUERY_TYPE_SESSION_WRITE
 * 17/07/2014	Massimiliano Pinto	Server connection counter is updated in closeSession
 *
 * @endverbatim
 */

static char *version_str = "V1.0.2";

static	ROUTER* createInstance(SERVICE *service, char **options);
static	void*   newSession(ROUTER *instance, SESSION *session);
static	void    closeSession(ROUTER *instance, void *session);
static	void    freeSession(ROUTER *instance, void *session);
static	int     routeQuery(ROUTER *instance, void *session, GWBUF *queue);
static	void    diagnostic(ROUTER *instance, DCB *dcb);
static  void	clientReply(
        ROUTER* instance,
        void*   router_session,
        GWBUF*  queue,
        DCB*    backend_dcb);
static  uint8_t getCapabilities (ROUTER* inst, void* router_session);


static bool search_backend_servers(
        BACKEND**        p_master,
        BACKEND**        p_slave,
        ROUTER_INSTANCE*   router);

static ROUTER_OBJECT MyObject = {
        createInstance,
        newSession,
        closeSession,
        freeSession,
        routeQuery,
        diagnostic,
        clientReply,
	NULL,
        getCapabilities
};
static bool rses_begin_locked_router_action(
        ROUTER_CLIENT_SES* rses);

static void rses_end_locked_router_action(
        ROUTER_CLIENT_SES* rses);

static void mysql_sescmd_done(
	mysql_sescmd_t* sescmd);

static mysql_sescmd_t* mysql_sescmd_init (
	rses_property_t*   rses_prop,
	GWBUF*             sescmd_buf,
        unsigned char      packet_type,
	ROUTER_CLIENT_SES* rses);

static rses_property_t* mysql_sescmd_get_property(
	mysql_sescmd_t* scmd);

static rses_property_t* rses_property_init(
	rses_property_type_t prop_type);

static void rses_property_add(
	ROUTER_CLIENT_SES* rses,
	rses_property_t*   prop);

static void rses_property_done(
	rses_property_t* prop);

static mysql_sescmd_t* rses_property_get_sescmd(
        rses_property_t* prop);

static sescmd_cursor_t* rses_get_sescmd_cursor(
	ROUTER_CLIENT_SES* rses,
	backend_type_t     be_type);

static bool execute_sescmd_in_backend(
	ROUTER_CLIENT_SES* rses,
	backend_type_t     be_type);

static void sescmd_cursor_set_active(
        sescmd_cursor_t* sescmd_cursor,
        bool             value);

static bool sescmd_cursor_is_active(
	sescmd_cursor_t* sescmd_cursor);

static GWBUF* sescmd_cursor_clone_querybuf(
	sescmd_cursor_t* scur);

static mysql_sescmd_t* sescmd_cursor_get_command(
	sescmd_cursor_t* scur);

static bool sescmd_cursor_next(
	sescmd_cursor_t* scur);

static GWBUF* sescmd_cursor_process_replies(
        DCB*             client_dcb,
        GWBUF*           replybuf,
        sescmd_cursor_t* scur);

static bool cont_exec_sescmd_in_backend(
        ROUTER_CLIENT_SES* rses,
        backend_type_t     be_type);

static void tracelog_routed_query(
        ROUTER_CLIENT_SES* rses,
        char*              funcname,
        DCB*               dcb,
        GWBUF*             buf);

static bool route_session_write(
        ROUTER_CLIENT_SES* router_client_ses,
        GWBUF*             querybuf,
        ROUTER_INSTANCE*   inst,
        unsigned char      packet_type,
        skygw_query_type_t qtype);

static SPINLOCK	        instlock;
static ROUTER_INSTANCE* instances;

/**
 * Implementation of the mandatory version entry point
 *
 * @return version string of the module
 */
char *
version()
{
	return version_str;
}

/**
 * The module initialisation routine, called when the module
 * is first loaded.
 */
void
ModuleInit()
{
        LOGIF(LM, (skygw_log_write_flush(
                           LOGFILE_MESSAGE,
                           "Initializing statemend-based read/write split router module.")));
        spinlock_init(&instlock);
        instances = NULL;
}

/**
 * The module entry point routine. It is this routine that
 * must populate the structure that is referred to as the
 * "module object", this is a structure with the set of
 * external entry points for this module.
 *
 * @return The module object
 */
ROUTER_OBJECT* GetModuleObject()
{
        return &MyObject;
}

/**
 * Create an instance of read/write statemtn router within the MaxScale.
 *
 * 
 * @param service	The service this router is being create for
 * @param options	The options for this query router
 *
 * @return NULL in failure, pointer to router in success.
 */
static ROUTER* createInstance(
        SERVICE* service,
        char**   options)
{
        ROUTER_INSTANCE*    router;
        SERVER*             server;
        int              n;
        int                 i;
        
        if ((router = calloc(1, sizeof(ROUTER_INSTANCE))) == NULL) {
                return NULL; 
        } 
        router->service = service;
        spinlock_init(&router->lock);
        
        /** Calculate number of servers */
        server = service->databases;
        
        for (n=0; server != NULL; server=server->nextdb) {
                n++;
        }
        router->servers = (BACKEND **)calloc(n + 1, sizeof(BACKEND *));
        
        if (router->servers == NULL)
        {
                free(router);
                return NULL;
        }

	if (options != NULL)
	{
        	LOGIF(LM, (skygw_log_write_flush(
                                   LOGFILE_MESSAGE,
                                   "Router options supplied to read/write statement router "
                                   "module but none are supported. The options will be "
                                   "ignored.")));
	}
        /**
         * Create an array of the backend servers in the router structure to
         * maintain a count of the number of connections to each
         * backend server.
         */
        server = service->databases;
        n = 0;
        while (server != NULL) {
                if ((router->servers[n] = malloc(sizeof(BACKEND))) == NULL)
                {
                        for (i = 0; i < n; i++) {
                                free(router->servers[i]);
                        }
                        free(router->servers);
                        free(router);
                        return NULL;
                }
                router->servers[n]->backend_server = server;
                router->servers[n]->backend_conn_count = 0;
                n += 1;
                server = server->nextdb;
        }
        router->servers[n] = NULL;
        
        /**
         * vraa : is this necessary for readwritesplit ?
         * Option : where can a read go?
         * - master (only)
         * - slave (only)
         * - joined (to both)
         *
	 * Process the options
	 */
	router->bitmask = 0;
	router->bitvalue = 0;
	if (options)
	{
		for (i = 0; options[i]; i++)
		{
                        if (!strcasecmp(options[i], "synced")) 
                        {
				router->bitmask |= (SERVER_JOINED);
				router->bitvalue |= SERVER_JOINED;
			}
			else
			{
                                LOGIF(LE, (skygw_log_write_flush(
                                                   LOGFILE_ERROR,
                                                   "Warning : Unsupported "
                                                   "router option \"%s\" "
                                                   "for readwritesplit router.",
                                                   options[i])));
			}
		}
	}
	/**
         * We have completed the creation of the router data, so now
         * insert this router into the linked list of routers
         * that have been created with this module.
         */
        spinlock_acquire(&instlock);
        router->next = instances;
        instances = router;
        spinlock_release(&instlock);
        
        return (ROUTER *)router;
}

/**
 * Associate a new session with this instance of the router.
 *
 * The session is used to store all the data required for a particular
 * client connection.
 *
 * @param instance	The router instance data
 * @param session	The session itself
 * @return Session specific data for this session
 */
static void* newSession(
        ROUTER*  router_inst,
        SESSION* session)
{
	BACKEND*            local_backend[BE_COUNT];	
        ROUTER_CLIENT_SES*  client_rses;
        ROUTER_INSTANCE*    router      = (ROUTER_INSTANCE *)router_inst;
        bool                succp;
        
        client_rses =
                (ROUTER_CLIENT_SES *)calloc(1, sizeof(ROUTER_CLIENT_SES));
        
        if (client_rses == NULL)
        {
                ss_dassert(false);
                return NULL;
        }
        memset(local_backend, 0, BE_COUNT*sizeof(void*));
        spinlock_init(&client_rses->rses_lock);
#if defined(SS_DEBUG)
        client_rses->rses_chk_top = CHK_NUM_ROUTER_SES;
        client_rses->rses_chk_tail = CHK_NUM_ROUTER_SES;
#endif        
	/** store pointers to sescmd list to both cursors */
        client_rses->rses_cursor[BE_MASTER].scmd_cur_rses = client_rses;
	client_rses->rses_cursor[BE_MASTER].scmd_cur_active = false;
	client_rses->rses_cursor[BE_MASTER].scmd_cur_ptr_property = 
		&client_rses->rses_properties[RSES_PROP_TYPE_SESCMD];
        client_rses->rses_cursor[BE_MASTER].scmd_cur_cmd = NULL;
        client_rses->rses_cursor[BE_MASTER].scmd_cur_be_type = BE_MASTER;
                
        client_rses->rses_cursor[BE_SLAVE].scmd_cur_rses = client_rses;
        client_rses->rses_cursor[BE_SLAVE].scmd_cur_active = false;
	client_rses->rses_cursor[BE_SLAVE].scmd_cur_ptr_property = 
		&client_rses->rses_properties[RSES_PROP_TYPE_SESCMD];
        client_rses->rses_cursor[BE_SLAVE].scmd_cur_cmd = NULL;
        client_rses->rses_cursor[BE_SLAVE].scmd_cur_be_type = BE_SLAVE;
                
        /** 
         * Find a backend server to connect to. This is the extent of the
         * load balancing algorithm we need to implement for this simple
         * connection router.
         */
        succp = search_backend_servers(&local_backend[BE_MASTER], 
				       &local_backend[BE_SLAVE], 
				       router);
                        
        /** Both Master and Slave must be found */
        if (!succp) {
                free(client_rses);
                return NULL;
        }
        /**
         * Open the slave connection.
         */
        client_rses->rses_dcb[BE_SLAVE] = dcb_connect(
                local_backend[BE_SLAVE]->backend_server,
                session,
                local_backend[BE_SLAVE]->backend_server->protocol);
        
	if (client_rses->rses_dcb[BE_SLAVE] == NULL) {
                ss_dassert(session->refcount == 1);
                free(client_rses);
		return NULL;
        }        
        /** 
	 * Open the master connection.
         */
        client_rses->rses_dcb[BE_MASTER] = dcb_connect(
                local_backend[BE_MASTER]->backend_server,
                session,
                local_backend[BE_MASTER]->backend_server->protocol);
        if (client_rses->rses_dcb[BE_MASTER] == NULL)
        {
                /** Close slave connection first. */
                client_rses->rses_dcb[BE_SLAVE]->func.close(client_rses->rses_dcb[BE_SLAVE]);
		free(client_rses);
		return NULL;
        }
        /**
         * We now have a master and a slave server with the least connections.
         * Bump the connection counts for these servers.
         */
        atomic_add(&local_backend[BE_SLAVE]->backend_conn_count, 1);
        atomic_add(&local_backend[BE_MASTER]->backend_conn_count, 1);
        
        client_rses->rses_backend[BE_SLAVE] = local_backend[BE_SLAVE];
        client_rses->rses_backend[BE_MASTER] = local_backend[BE_MASTER];
        router->stats.n_sessions      += 1;

        client_rses->rses_capabilities = RCAP_TYPE_STMT_INPUT;
        /**
         * Version is bigger than zero once initialized.
         */
        atomic_add(&client_rses->rses_versno, 2);
        ss_dassert(client_rses->rses_versno == 2);
	/**
         * Add this session to end of the list of active sessions in router.
         */
	spinlock_acquire(&router->lock);
        client_rses->next   = router->connections;
        router->connections = client_rses;
        spinlock_release(&router->lock);

                CHK_CLIENT_RSES(client_rses);
        
        return (void *)client_rses;
}



/**
 * Close a session with the router, this is the mechanism
 * by which a router may cleanup data structure etc.
 *
 * @param instance	The router instance data
 * @param session	The session being closed
 */
static void closeSession(
        ROUTER* instance,
        void*   router_session)
{
        ROUTER_CLIENT_SES* router_cli_ses;
        DCB* slave_dcb;
        DCB* master_dcb;
        
        router_cli_ses = (ROUTER_CLIENT_SES *)router_session;
        CHK_CLIENT_RSES(router_cli_ses);
        /**
         * Lock router client session for secure read and update.
         */
        if (rses_begin_locked_router_action(router_cli_ses))
        {
                /** decrease server current connection counters */
                atomic_add(&router_cli_ses->rses_backend[BE_SLAVE]->backend_server->stats.n_current, -1);
                atomic_add(&router_cli_ses->rses_backend[BE_MASTER]->backend_server->stats.n_current, -1);

                slave_dcb = router_cli_ses->rses_dcb[BE_SLAVE];
                router_cli_ses->rses_dcb[BE_SLAVE] = NULL;
                master_dcb = router_cli_ses->rses_dcb[BE_MASTER];
                router_cli_ses->rses_dcb[BE_MASTER] = NULL;
                
                router_cli_ses->rses_closed = true;
                /** Unlock */
                rses_end_locked_router_action(router_cli_ses);

                /** 
                 * Close the backend server connections
                 */
                if (slave_dcb != NULL) {
                        CHK_DCB(slave_dcb);
                        slave_dcb->func.close(slave_dcb);
                        }
                
                if (master_dcb != NULL) {
                        master_dcb->func.close(master_dcb);
                        CHK_DCB(master_dcb);
                }
        }
}

static void freeSession(
        ROUTER* router_instance,
        void*   router_client_session)
{
        ROUTER_CLIENT_SES* router_cli_ses;
        ROUTER_INSTANCE*   router;
	int                i;
        
        router_cli_ses = (ROUTER_CLIENT_SES *)router_client_session;
        router         = (ROUTER_INSTANCE *)router_instance;
        
        atomic_add(&router_cli_ses->rses_backend[BE_SLAVE]->backend_conn_count, -1);
        atomic_add(&router_cli_ses->rses_backend[BE_MASTER]->backend_conn_count, -1);

        spinlock_acquire(&router->lock);

        if (router->connections == router_cli_ses) {
                router->connections = router_cli_ses->next;
        } else {
                ROUTER_CLIENT_SES* ptr = router->connections;

                while (ptr && ptr->next != router_cli_ses) {
                        ptr = ptr->next;
                }
            
                if (ptr) {
                        ptr->next = router_cli_ses->next;
                }
        }
        spinlock_release(&router->lock);
        
	/** 
	 * For each property type, walk through the list, finalize properties 
	 * and free the allocated memory. 
	 */
	for (i=RSES_PROP_TYPE_FIRST; i<RSES_PROP_TYPE_COUNT; i++)
	{
		rses_property_t* p = router_cli_ses->rses_properties[i];
		rses_property_t* q = p;
		
		while (p != NULL)
		{
			q = p->rses_prop_next;
			rses_property_done(p);
			p = q;
		}
	}
        /*
         * We are no longer in the linked list, free
         * all the memory and other resources associated
         * to the client session.
         */
	free(router_cli_ses);
        return;
}

/**
 * It is assumed that whole query comes in a single gwbuf instead of linked list.
 *  
 *
 * @param instance	        The router instance
 * @param router_session	The session associated with the client
 * @param querybuf		Gateway buffer queue with the packets received
 *
 * @return The number of queries forwarded
 */
static int routeQuery(
        ROUTER* instance,
        void*   router_session,
        GWBUF*  querybuf)
{
        skygw_query_type_t qtype          = QUERY_TYPE_UNKNOWN;
        GWBUF*             plainsqlbuf    = NULL;
        char*              querystr       = NULL;
        char*              startpos;
        unsigned char      packet_type;
        uint8_t*           packet;
        int                ret = 0;
        DCB*               master_dcb     = NULL;
        DCB*               slave_dcb      = NULL;
        ROUTER_INSTANCE*   inst = (ROUTER_INSTANCE *)instance;
        ROUTER_CLIENT_SES* router_cli_ses = (ROUTER_CLIENT_SES *)router_session;
        bool               rses_is_closed;
        size_t             len;
<<<<<<< HEAD
=======
        /** if false everything goes to master and session commands to slave too */
        static bool        autocommit_enabled = true; 
        /** if true everything goes to master and session commands to slave too */
        static bool        transaction_active = false;
>>>>>>> 7fe50a31

        CHK_CLIENT_RSES(router_cli_ses);

        /** Dirty read for quick check if router is closed. */
        if (router_cli_ses->rses_closed)
        {
                rses_is_closed = true;
        }
        else
        {
                /*< Lock router client session for secure read of DCBs */
                rses_is_closed = 
                !(rses_begin_locked_router_action(router_cli_ses));
        }
        
        if (!rses_is_closed)
        {
                master_dcb = router_cli_ses->rses_dcb[BE_MASTER];
                slave_dcb = router_cli_ses->rses_dcb[BE_SLAVE];
                /** unlock */
                rses_end_locked_router_action(router_cli_ses);
        }
        
        packet = GWBUF_DATA(querybuf);
        packet_type = packet[4];
        
        if (rses_is_closed || (master_dcb == NULL && slave_dcb == NULL))
        {
                LOGIF(LE, (skygw_log_write_flush(
                        LOGFILE_ERROR,
                        "Error: Failed to route %s:%s:\"%s\" to "
                        "backend server. %s.",
                        STRPACKETTYPE(packet_type),
                        STRQTYPE(qtype),
                        (querystr == NULL ? "(empty)" : querystr),
                        (rses_is_closed ? "Router was closed" :
                        "Router has no backend servers where to "
                        "route to"))));
                goto return_ret;
        }
        inst->stats.n_queries++;
        startpos = (char *)&packet[5];

        switch(packet_type) {
                case COM_QUIT:        /**< 1 QUIT will close all sessions */
                case COM_INIT_DB:     /**< 2 DDL must go to the master */
                case COM_REFRESH:     /**< 7 - I guess this is session but not sure */
                case COM_DEBUG:       /**< 0d all servers dump debug info to stdout */
                case COM_PING:        /**< 0e all servers are pinged */
                case COM_CHANGE_USER: /**< 11 all servers change it accordingly */
                        qtype = QUERY_TYPE_SESSION_WRITE;
                        break;
                        
                case COM_CREATE_DB:   /**< 5 DDL must go to the master */
                case COM_DROP_DB:     /**< 6 DDL must go to the master */
                        qtype = QUERY_TYPE_WRITE;
                        break;

                case COM_QUERY:
                        plainsqlbuf = gwbuf_clone_transform(querybuf, 
                                                            GWBUF_TYPE_PLAINSQL);
                        len = GWBUF_LENGTH(plainsqlbuf);
                        /** unnecessary if buffer includes additional terminating null */
                        querystr = (char *)malloc(len+1);
                        memcpy(querystr, startpos, len);
                        memset(&querystr[len], 0, 1);
                        //                         querystr = (char *)GWBUF_DATA(plainsqlbuf);
                        /*
                        querystr = master_dcb->func.getquerystr(
                                        (void *) gwbuf_clone(querybuf), 
                                        &querystr_is_copy);
                         */
                        qtype = skygw_query_classifier_get_type(querystr, 0);
                        break;
                        
                case COM_SHUTDOWN:       /**< 8 where should shutdown be routed ? */
                case COM_STATISTICS:     /**< 9 ? */
                case COM_PROCESS_INFO:   /**< 0a ? */
                case COM_CONNECT:        /**< 0b ? */
                case COM_PROCESS_KILL:   /**< 0c ? */
                case COM_TIME:           /**< 0f should this be run in gateway ? */
                case COM_DELAYED_INSERT: /**< 10 ? */
                case COM_DAEMON:         /**< 1d ? */
                default:
                        break;
        } /**< switch by packet type */
        
        LOGIF(LT, (skygw_log_write(LOGFILE_TRACE,
                                "String\t\"%s\"",
                                querystr == NULL ? "(empty)" : querystr)));
        LOGIF(LT, (skygw_log_write(LOGFILE_TRACE,
                                "Packet type\t%s",
                                STRPACKETTYPE(packet_type))));
        /**
         * If autocommit is disabled or transaction is explicitly started
         * transaction becomes active and master gets all statements until
         * transaction is committed and autocommit is enabled again.
         */
        if (router_cli_ses->rses_autocommit_enabled &&
                QUERY_IS_TYPE(qtype, QUERY_TYPE_DISABLE_AUTOCOMMIT))
        {
                router_cli_ses->rses_autocommit_enabled = false;
                
                if (!router_cli_ses->rses_transaction_active)
                {
                        router_cli_ses->rses_transaction_active = true;
                }
        } 
        else if (!router_cli_ses->rses_transaction_active &&
                QUERY_IS_TYPE(qtype, QUERY_TYPE_BEGIN_TRX))
        {
                router_cli_ses->rses_transaction_active = true;
        }
        /** 
         * Explicit COMMIT and ROLLBACK, implicit COMMIT.
         */
        if (router_cli_ses->rses_autocommit_enabled &&
                router_cli_ses->rses_transaction_active &&
                (QUERY_IS_TYPE(qtype,QUERY_TYPE_COMMIT) ||
                QUERY_IS_TYPE(qtype,QUERY_TYPE_ROLLBACK)))
        {
                router_cli_ses->rses_transaction_active = false;
        } 
        else if (!router_cli_ses->rses_autocommit_enabled &&
                QUERY_IS_TYPE(qtype, QUERY_TYPE_ENABLE_AUTOCOMMIT))
        {
                router_cli_ses->rses_autocommit_enabled = true;
                router_cli_ses->rses_transaction_active = false;
        }
        /**
         * Session update is always routed in the same way.
         */
        if (QUERY_IS_TYPE(qtype, QUERY_TYPE_SESSION_WRITE))
        {
                bool succp = route_session_write(
                                router_cli_ses, 
                                querybuf, 
                                inst, 
                                packet_type, 
                                qtype);

                if (succp)
                {
                        ret = 1;
                }
                ss_dassert(succp);
                ss_dassert(ret == 1);
                goto return_ret;
        }
        else if (QUERY_IS_TYPE(qtype, QUERY_TYPE_READ) && 
                !router_cli_ses->rses_transaction_active)
<<<<<<< HEAD
        {               
=======
        {
                bool succp;
                
>>>>>>> 7fe50a31
                LOGIF(LT, (skygw_log_write(
                        LOGFILE_TRACE,
                        "Read-only query, routing to Slave.")));
                ss_dassert(QUERY_IS_TYPE(qtype, QUERY_TYPE_READ));
                
                ret = slave_dcb->func.write(slave_dcb, querybuf);
                                atomic_add(&inst->stats.n_slave, 1);
                
                goto return_ret;
        }
        else
<<<<<<< HEAD
        {               
=======
        {
                bool succp = true;
                
>>>>>>> 7fe50a31
                if (LOG_IS_ENABLED(LOGFILE_TRACE))
                {
                        if (router_cli_ses->rses_transaction_active) /*< all to master */
                        {
                                LOGIF(LT, (skygw_log_write(
                                        LOGFILE_TRACE,
                                        "Transaction is active, routing to Master.")));
                        }
                        else
                        {
                                LOGIF(LT, (skygw_log_write(
                                        LOGFILE_TRACE,
                                        "Begin transaction, write or unspecified type, "
                                        "routing to Master.")));
                        }
                }
                ret = master_dcb->func.write(master_dcb, querybuf);
                                atomic_add(&inst->stats.n_master, 1);
                
                goto return_ret;
        }

return_ret:
        if (plainsqlbuf != NULL)
        {
                gwbuf_free(plainsqlbuf);
        }
        if (querystr != NULL)
        {
                free(querystr);
        }
        return ret;
}


/** to be inline'd */
/** 
 * @node Acquires lock to router client session if it is not closed.
 *
 * Parameters:
 * @param rses - in, use
 *          
 *
 * @return true if router session was not closed. If return value is true
 * it means that router is locked, and must be unlocked later. False, if
 * router was closed before lock was acquired.
 *
 * 
 * @details (write detailed description here)
 *
 */
static bool rses_begin_locked_router_action(
        ROUTER_CLIENT_SES* rses)
{
        bool succp = false;
        
        CHK_CLIENT_RSES(rses);

        if (rses->rses_closed) {
                goto return_succp;
        }       
        spinlock_acquire(&rses->rses_lock);
        if (rses->rses_closed) {
                spinlock_release(&rses->rses_lock);
                goto return_succp;
        }       
        succp = true;
        
return_succp:
	if (!succp)
	{
		/** log that router session was closed */
	}
        return succp;
}

/** to be inline'd */
/** 
 * @node Releases router client session lock.
 *
 * Parameters:
 * @param rses - <usage>
 *          <description>
 *
 * @return void
 *
 * 
 * @details (write detailed description here)
 *
 */
static void rses_end_locked_router_action(
        ROUTER_CLIENT_SES* rses)
{
        CHK_CLIENT_RSES(rses);
        spinlock_release(&rses->rses_lock);
}


/**
 * Diagnostics routine
 *
 * Print query router statistics to the DCB passed in
 *
 * @param	instance	The router instance
 * @param	dcb		The DCB for diagnostic output
 */
static	void
diagnostic(ROUTER *instance, DCB *dcb)
{
        ROUTER_CLIENT_SES *router_cli_ses;
        ROUTER_INSTANCE	  *router = (ROUTER_INSTANCE *)instance;
        int		  i = 0;

	spinlock_acquire(&router->lock);
	router_cli_ses = router->connections;
	while (router_cli_ses)
	{
		i++;
		router_cli_ses = router_cli_ses->next;
	}
	spinlock_release(&router->lock);
	
	dcb_printf(dcb,
                   "\tNumber of router sessions:           	%d\n",
                   router->stats.n_sessions);
	dcb_printf(dcb,
                   "\tCurrent no. of router sessions:      	%d\n",
                   i);
	dcb_printf(dcb,
                   "\tNumber of queries forwarded:          	%d\n",
                   router->stats.n_queries);
	dcb_printf(dcb,
                   "\tNumber of queries forwarded to master:	%d\n",
                   router->stats.n_master);
	dcb_printf(dcb,
                   "\tNumber of queries forwarded to slave: 	%d\n",
                   router->stats.n_slave);
	dcb_printf(dcb,
                   "\tNumber of queries forwarded to all:   	%d\n",
                   router->stats.n_all);
}

/**
 * Client Reply routine
 *
 * The routine will reply to client for session change with master server data
 *
 * @param	instance	The router instance
 * @param	router_session	The router session 
 * @param	backend_dcb	The backend DCB
 * @param	queue		The GWBUF with reply data
 */
static void clientReply(
        ROUTER* instance,
        void*   router_session,
        GWBUF*  writebuf,
        DCB*    backend_dcb)
{
        DCB*               master_dcb;
	DCB*               slave_dcb;
        DCB*               client_dcb;
        ROUTER_CLIENT_SES* router_cli_ses;
	sescmd_cursor_t*   scur = NULL;
	backend_type_t     be_type = BE_UNDEFINED;
        
	router_cli_ses = (ROUTER_CLIENT_SES *)router_session;
        CHK_CLIENT_RSES(router_cli_ses);

        /**
         * Lock router client session for secure read of router session members.
         * Note that this could be done without lock by using version #
         */
        if (!rses_begin_locked_router_action(router_cli_ses))
        {
                while ((writebuf = gwbuf_consume(
                                        writebuf, 
                                        GWBUF_LENGTH(writebuf))) != NULL);
                goto lock_failed;
	}
	master_dcb = router_cli_ses->rses_dcb[BE_MASTER];
	slave_dcb = router_cli_ses->rses_dcb[BE_SLAVE];
        
        /** Holding lock ensures that router session remains open */
        ss_dassert(backend_dcb->session != NULL);
	client_dcb = backend_dcb->session->client;

        /** Unlock */
        rses_end_locked_router_action(router_cli_ses);        
	/**
         * 1. Check if backend received reply to sescmd.
         * 2. Check sescmd's state whether OK_PACKET has been
         *    sent to client already and if not, lock property cursor,
         *    reply to client, and move property cursor forward. Finally
         *    release the lock.
         * 3. If reply for this sescmd is sent, lock property cursor
         *    and 
         */
	if (client_dcb == NULL)
	{
                while ((writebuf = gwbuf_consume(
                        writebuf, 
                        GWBUF_LENGTH(writebuf))) != NULL);
		/** Log that client was closed before reply */
		return;
	}

	if (backend_dcb == master_dcb)
        {
		be_type = BE_MASTER;
        }
	else if (backend_dcb == slave_dcb)
        {
		be_type = BE_SLAVE;
        }
        LOGIF(LT, tracelog_routed_query(router_cli_ses, 
                                        "reply_by_statement", 
                                        backend_dcb, 
                                        gwbuf_clone(writebuf)));
	/** Lock router session */
        if (!rses_begin_locked_router_action(router_cli_ses))
        {
                /** Log to debug that router was closed */
                goto lock_failed;
        }

        scur = rses_get_sescmd_cursor(router_cli_ses, be_type);	        
	/**
         * Active cursor means that reply is from session command 
         * execution. Majority of the time there are no session commands 
         * being executed.
         */
	if (sescmd_cursor_is_active(scur))
	{
                writebuf = sescmd_cursor_process_replies(client_dcb, 
                                                         writebuf, 
                                                         scur);        
	}
        /** Unlock router session */
        rses_end_locked_router_action(router_cli_ses);
        
        if (writebuf != NULL && client_dcb != NULL)
        {
                /** Write reply to client DCB */
                client_dcb->func.write(client_dcb, writebuf);

                LOGIF(LT, (skygw_log_write_flush(
                        LOGFILE_TRACE,
                        "%lu [clientReply:rwsplit] client dcb %p, "
                        "backend dcb %p. End of normal reply.",
                        pthread_self(),
                        client_dcb,
                        backend_dcb)));
        }
        
lock_failed:
        return;
}

/** 
 * @node Search suitable backend server from those of router instance.
 *
 * Parameters:
 * @param p_master - in, use, out
 *          Pointer to location where master's address is to  be stored.
 *          If NULL, then master is not searched.
 *
 * @param p_slave - in, use, out 
 *          Pointer to location where slave's address is to be stored.
 *          if NULL, then slave is not searched.
 *
 * @param inst - in, use
 *          Pointer to router instance
 * 
 * @return true, if all what what requested found, false if the request
 *   was not satisfied or was partially satisfied.
 *
 * 
 * @details It is assumed that there is only one master among servers of
 * a router instance. As a result, thr first master is always chosen.
 */
static bool search_backend_servers(
        BACKEND**        p_master,
        BACKEND**        p_slave,
        ROUTER_INSTANCE*   router)
{        
        BACKEND* local_backend[BE_COUNT] = {NULL,NULL};
        int             i;
        bool     succp = true;
                
	/*
	 * Loop over all the servers and find any that have fewer connections
         * than current candidate server.
	 *
	 * If a server has less connections than the current candidate it is
         * chosen to a new candidate.
	 *
	 * If a server has the same number of connections currently as the
         * candidate and has had less connections over time than the candidate
         * it will also become the new candidate. This has the effect of
         * spreading the connections over different servers during periods of
         * very low load.
         *
         * If master is searched for, the first master found is chosen.
         */
	for (i = 0; router->servers[i] != NULL; i++) {
                BACKEND* be = router->servers[i];
                
		if (be != NULL) {
                LOGIF(LT, (skygw_log_write(
                        LOGFILE_TRACE,
                                           "%lu [search_backend_servers] Examine server "
                        "%s:%d with %d connections. Status is %d, "
                        "router->bitvalue is %d",
                        pthread_self(),
                                           be->backend_server->name,
                                           be->backend_server->port,
                                           be->backend_conn_count,
                                           be->backend_server->status,
                                router->bitmask)));
		}
                
		if (be != NULL &&
                    SERVER_IS_RUNNING(be->backend_server) &&
                    (be->backend_server->status & router->bitmask) ==
                    router->bitvalue)
                        {
                        if (SERVER_IS_SLAVE(be->backend_server) &&
                            p_slave != NULL)
                                {
                                /**
                                 * If no candidate set, set first running
                                 * server as an initial candidate server.
                                 */
                                if (local_backend[BE_SLAVE] == NULL)
                                {
                                        local_backend[BE_SLAVE] = be;
                        }
                                else if (be->backend_conn_count <
                                         local_backend[BE_SLAVE]->backend_conn_count)
                                {
                                        /**
                                         * This running server has fewer
                                         * connections, set it as a new
                                         * candidate.
                                         */
                                        local_backend[BE_SLAVE] = be;
                                }
                                else if (be->backend_conn_count ==
                                         local_backend[BE_SLAVE]->backend_conn_count &&
                                         be->backend_server->stats.n_connections <
                                         local_backend[BE_SLAVE]->backend_server->stats.n_connections)
                                {
        /**
                                         * This running server has the same
                                         * number of connections currently
                                         * as the candidate but has had
                                         * fewer connections over time
                                         * than candidate, set this server
                                         * to candidate.
         */
                                        local_backend[BE_SLAVE] = be;
                }
                }
                        else if (p_master != NULL &&
                                 local_backend[BE_MASTER] == NULL &&
                                 SERVER_IS_MASTER(be->backend_server))
                {
                                local_backend[BE_MASTER] = be;
                }
                        else if (p_master != NULL &&
                                local_backend[BE_JOINED] == NULL &&
                                SERVER_IS_JOINED(be->backend_server))
                                {
                                local_backend[BE_JOINED] = be;
                                }
                }
        }
        
        if (router->bitvalue != 0 && 
                p_master != NULL && 
                local_backend[BE_JOINED] == NULL)
                {
                succp = false;
                LOGIF(LE, (skygw_log_write_flush(
                                LOGFILE_ERROR,
                        "Error : Couldn't find a Joined Galera node from %d "
                                "candidates.",
                        i)));
                goto return_succp;
        }
                        
        if (p_slave != NULL && local_backend[BE_SLAVE] == NULL) {
                succp = false;
                LOGIF(LE, (skygw_log_write_flush(
                                   LOGFILE_ERROR,
                                   "Error : Couldn't find suitable Slave from %d "
                                "candidates.",
                                   i)));
        }
 
        if (p_master != NULL && local_backend[BE_MASTER] == NULL) {
                succp = false;
                LOGIF(LE, (skygw_log_write_flush(
                                   LOGFILE_ERROR,
                                   "Error : Couldn't find suitable Master from %d "
                                "candidates.",
                                   i)));
                }

        if (local_backend[BE_SLAVE] != NULL) {
                *p_slave = local_backend[BE_SLAVE];
                        LOGIF(LT, (skygw_log_write(
                                LOGFILE_TRACE,
                                   "%lu [readwritesplit:search_backend_servers] Selected "
                                   "Slave %s:%d from %d candidates.",
                                   pthread_self(),
                                   local_backend[BE_SLAVE]->backend_server->name,
                                   local_backend[BE_SLAVE]->backend_server->port,
                                   i)));
                }
        if (local_backend[BE_MASTER] != NULL) {
                *p_master = local_backend[BE_MASTER];
                LOGIF(LT, (skygw_log_write(
                                   LOGFILE_TRACE,
                                   "%lu [readwritesplit:search_backend_servers] Selected "
                                   "Master %s:%d "
                                   "from %d candidates.",
                                   pthread_self(),
                                   local_backend[BE_MASTER]->backend_server->name,
                                   local_backend[BE_MASTER]->backend_server->port,
                                   i)));
        }
return_succp:
        return succp;
}


/** 
 * Create a generic router session property strcture.
 */
static rses_property_t* rses_property_init(
	rses_property_type_t prop_type)
{
	rses_property_t* prop;
	
	prop = (rses_property_t*)calloc(1, sizeof(rses_property_t));
	if (prop == NULL)
	{
		goto return_prop;
	}
	prop->rses_prop_type = prop_type;
#if defined(SS_DEBUG)
	prop->rses_prop_chk_top = CHK_NUM_ROUTER_PROPERTY;
	prop->rses_prop_chk_tail = CHK_NUM_ROUTER_PROPERTY;
#endif
	
return_prop:
	CHK_RSES_PROP(prop);
	return prop;
}

/**
 * Property is freed at the end of router client session.
 */
static void rses_property_done(
	rses_property_t* prop)
{
	CHK_RSES_PROP(prop);
	
	switch (prop->rses_prop_type) {
	case RSES_PROP_TYPE_SESCMD:
		mysql_sescmd_done(&prop->rses_prop_data.sescmd);
		break;
	default:
		LOGIF(LD, (skygw_log_write_flush(
                                   LOGFILE_DEBUG,
                                   "%lu [rses_property_done] Unknown property type %d "
                                   "in property %p",
                                   pthread_self(),
                                   prop->rses_prop_type,
                                   prop)));
		
		ss_dassert(false);
		break;
	}
	free(prop);
}

/**
 * Add property to the router_client_ses structure's rses_properties
 * array. The slot is determined by the type of property.
 * In each slot there is a list of properties of similar type.
 * 
 * Router client session must be locked.
 */
static void rses_property_add(
        ROUTER_CLIENT_SES* rses,
        rses_property_t*   prop)
{
        rses_property_t* p;
        
        CHK_CLIENT_RSES(rses);
        CHK_RSES_PROP(prop);
        ss_dassert(SPINLOCK_IS_LOCKED(&rses->rses_lock));
        
        prop->rses_prop_rsession = rses;
        p = rses->rses_properties[prop->rses_prop_type];
        
        if (p == NULL)
        {
                rses->rses_properties[prop->rses_prop_type] = prop;
        }
        else
        {
                while (p->rses_prop_next != NULL)
                {
                        p = p->rses_prop_next;
                }
                p->rses_prop_next = prop;
        }
}

/** 
 * Router session must be locked.
 * Return session command pointer if succeed, NULL if failed.
 */
static mysql_sescmd_t* rses_property_get_sescmd(
        rses_property_t* prop)
{
        mysql_sescmd_t* sescmd;
        
        CHK_RSES_PROP(prop);
        ss_dassert(prop->rses_prop_rsession == NULL ||
                SPINLOCK_IS_LOCKED(&prop->rses_prop_rsession->rses_lock));
        
        sescmd = &prop->rses_prop_data.sescmd;
        
        if (sescmd != NULL)
        {
                CHK_MYSQL_SESCMD(sescmd);
        }
        return sescmd;
}
       
/**
static void rses_begin_locked_property_action(
        rses_property_t* prop)
{
        CHK_RSES_PROP(prop);
        spinlock_acquire(&prop->rses_prop_lock);
}

static void rses_end_locked_property_action(
        rses_property_t* prop)
{
        CHK_RSES_PROP(prop);
        spinlock_release(&prop->rses_prop_lock);
}
*/

/**
 * Create session command property.
 */
static mysql_sescmd_t* mysql_sescmd_init (
        rses_property_t*   rses_prop,
        GWBUF*             sescmd_buf,
        unsigned char      packet_type,
        ROUTER_CLIENT_SES* rses)
{
        mysql_sescmd_t* sescmd;
        
        CHK_RSES_PROP(rses_prop);
        /** Can't call rses_property_get_sescmd with uninitialized sescmd */
        sescmd = &rses_prop->rses_prop_data.sescmd;
        sescmd->my_sescmd_prop = rses_prop; /*< reference to owning property */
#if defined(SS_DEBUG)
        sescmd->my_sescmd_chk_top  = CHK_NUM_MY_SESCMD;
        sescmd->my_sescmd_chk_tail = CHK_NUM_MY_SESCMD;
#endif
        /** Set session command buffer */
        sescmd->my_sescmd_buf  = sescmd_buf;
        sescmd->my_sescmd_packet_type = packet_type;
        
        return sescmd;
}


static void mysql_sescmd_done(
	mysql_sescmd_t* sescmd)
{
	CHK_RSES_PROP(sescmd->my_sescmd_prop);
	gwbuf_free(sescmd->my_sescmd_buf);
        memset(sescmd, 0, sizeof(mysql_sescmd_t));
}

/**
 * All cases where backend message starts at least with one response to session
 * command are handled here.
 * Read session commands from property list. If command is already replied,
 * discard packet. Else send reply to client. In both cases move cursor forward
 * until all session command replies are handled. 
 * 
 * Cases that are expected to happen and which are handled:
 * s = response not yet replied to client, S = already replied response,
 * q = query
 * 1. q+        for example : select * from mysql.user
 * 2. s+        for example : set autocommit=1
 * 3. S+        
 * 4. sq+
 * 5. Sq+
 * 6. Ss+
 * 7. Ss+q+
 * 8. S+q+
 * 9. s+q+
 */
static GWBUF* sescmd_cursor_process_replies(
        DCB*             client_dcb,
        GWBUF*           replybuf,
        sescmd_cursor_t* scur)
{
        const size_t    headerlen = 4; /*< mysql packet header */
        uint8_t*        packet;
        size_t          packetlen;
        mysql_sescmd_t* scmd;        
        
        ss_dassert(SPINLOCK_IS_LOCKED(&(scur->scmd_cur_rses->rses_lock)));
        
        scmd = sescmd_cursor_get_command(scur);
               
        CHK_DCB(client_dcb);
        CHK_GWBUF(replybuf);
        
        /** 
         * Walk through packets in the message and the list of session 
         *commands. 
         */
        while (scmd != NULL && replybuf != NULL)
        {                
                if (scmd->my_sescmd_is_replied)
                {
                        /** 
                         * Discard heading packets if their related command is 
                         * already replied. 
                         */
                        CHK_GWBUF(replybuf);
                        packet = (uint8_t *)GWBUF_DATA(replybuf);
                        packetlen = packet[0]+packet[1]*256+packet[2]*256*256;
                        replybuf = gwbuf_consume(replybuf, packetlen+headerlen);
                        
                        LOGIF(LT, (skygw_log_write_flush(
                                LOGFILE_TRACE,
                                "%lu [sescmd_cursor_process_replies] cmd %p "
                                "is already replied. Discarded %d bytes from "
                                "the %s replybuffer.",
                                pthread_self(),
                                scmd,
                                packetlen+headerlen,
                                STRBETYPE(scur->scmd_cur_be_type))));
                }
                else
                {
                        /** Mark the rest session commands as replied */
                        scmd->my_sescmd_is_replied = true;
                        LOGIF(LT, (skygw_log_write_flush(
                                LOGFILE_TRACE,
                                "%lu [sescmd_cursor_process_replies] Marked "
                                "cmd %p to as replied. Left message to %s's "
                                "buffer for reply.",
                                pthread_self(),
                                scmd,
                                STRBETYPE(scur->scmd_cur_be_type))));
                }
                
                if (sescmd_cursor_next(scur))
                {
                        scmd = sescmd_cursor_get_command(scur);
                }
                else
                {
                        scmd = NULL;
                        /** All session commands are replied */
                        scur->scmd_cur_active = false;
                }
        }       
        ss_dassert(replybuf == NULL || *scur->scmd_cur_ptr_property == NULL);
        
        return replybuf;
}



/**
 * Get the address of current session command.
 * 
 * Router session must be locked */
static mysql_sescmd_t* sescmd_cursor_get_command(
	sescmd_cursor_t* scur)
{
        mysql_sescmd_t* scmd;
        
        ss_dassert(SPINLOCK_IS_LOCKED(&(scur->scmd_cur_rses->rses_lock)));
        scur->scmd_cur_cmd = rses_property_get_sescmd(*scur->scmd_cur_ptr_property);
        
        CHK_MYSQL_SESCMD(scur->scmd_cur_cmd);
        
        scmd = scur->scmd_cur_cmd;
      
	return scmd;
}

/** router must be locked */
static sescmd_cursor_t* rses_get_sescmd_cursor(
	ROUTER_CLIENT_SES* rses,
	backend_type_t     be_type)
{
	CHK_CLIENT_RSES(rses);
        ss_dassert(SPINLOCK_IS_LOCKED(&rses->rses_lock));
        
	return &rses->rses_cursor[be_type];
}

/** router must be locked */
static bool sescmd_cursor_is_active(
	sescmd_cursor_t* sescmd_cursor)
{
	bool succp;
        ss_dassert(SPINLOCK_IS_LOCKED(&sescmd_cursor->scmd_cur_rses->rses_lock));

        succp = sescmd_cursor->scmd_cur_active;
	return succp;
}

/** router must be locked */
static void sescmd_cursor_set_active(
        sescmd_cursor_t* sescmd_cursor,
        bool             value)
{
        ss_dassert(SPINLOCK_IS_LOCKED(&sescmd_cursor->scmd_cur_rses->rses_lock));
        /** avoid calling unnecessarily */
        ss_dassert(sescmd_cursor->scmd_cur_active != value);
        sescmd_cursor->scmd_cur_active = value;
}

/** 
 * Clone session command's command buffer. 
 * Router session must be locked 
 */
static GWBUF* sescmd_cursor_clone_querybuf(
	sescmd_cursor_t* scur)
{
	GWBUF* buf;
	ss_dassert(scur->scmd_cur_cmd != NULL);
	
	buf = gwbuf_clone(scur->scmd_cur_cmd->my_sescmd_buf);
	
	CHK_GWBUF(buf);
	return buf;
}

/**
 * If session command cursor is passive, sends the command to backend for
 * execution. 
 *  
 * Returns true if command was sent or added successfully to the queue.
 * Returns false if command sending failed or if there are no pending session
 * 	commands.
 * 
 * Router session must be locked.
 */ 
static bool execute_sescmd_in_backend(
	ROUTER_CLIENT_SES* rses,
	backend_type_t     be_type)
{
	DCB*             dcb;
	bool             succp = true;
	int              rc = 0;
	sescmd_cursor_t* scur;
        
	dcb = rses->rses_dcb[be_type];
        
	CHK_DCB(dcb);
	CHK_CLIENT_RSES(rses);
	ss_dassert(SPINLOCK_IS_LOCKED(&rses->rses_lock));
	
        /** 
         * Get cursor pointer and copy of command buffer to cursor.
         */
	scur = rses_get_sescmd_cursor(rses, be_type);

        /** Return if there are no pending ses commands */
	if (sescmd_cursor_get_command(scur) == NULL)
	{
		succp = false;
                goto return_succp;
	}

	if (!sescmd_cursor_is_active(scur))
        {
                /** Cursor is left active when function returns. */
                sescmd_cursor_set_active(scur, true);
        }
        LOGIF(LT, tracelog_routed_query(rses, 
                                        "execute_sescmd_in_backend", 
                                        dcb, 
                                        sescmd_cursor_clone_querybuf(scur)));
        
        switch (scur->scmd_cur_cmd->my_sescmd_packet_type) {
                case COM_CHANGE_USER:
                        rc = dcb->func.auth(
                                dcb, 
                                NULL, 
                                dcb->session, 
                                sescmd_cursor_clone_querybuf(scur));
                        break;

                case COM_QUIT:
                case COM_QUERY:
                case COM_INIT_DB:
                default:
                        rc = dcb->func.write(
                                dcb, 
                                sescmd_cursor_clone_querybuf(scur));
                        break;
        }
        LOGIF(LT, (skygw_log_write_flush(
                LOGFILE_TRACE,
                "%lu [execute_sescmd_in_backend] Routed %s cmd %p.",
                pthread_self(),
                STRPACKETTYPE(scur->scmd_cur_cmd->my_sescmd_packet_type),
                scur->scmd_cur_cmd)));     

        if (rc != 1)
        {
                succp = false;
        }
return_succp:
	return succp;
}


/**
 * Moves cursor to next property and copied address of its sescmd to cursor.
 * Current propery must be non-null.
 * If current property is the last on the list, *scur->scmd_ptr_property == NULL
 * 
 * Router session must be locked 
 */
static bool sescmd_cursor_next(
	sescmd_cursor_t* scur)
{
	bool             succp = false;
	rses_property_t* prop_curr;
	rses_property_t* prop_next;

        ss_dassert(scur != NULL);
        ss_dassert(*(scur->scmd_cur_ptr_property) != NULL);
        ss_dassert(SPINLOCK_IS_LOCKED(
                &(*(scur->scmd_cur_ptr_property))->rses_prop_rsession->rses_lock));

        /** Illegal situation */
	if (scur == NULL ||
           *scur->scmd_cur_ptr_property == NULL ||
            scur->scmd_cur_cmd == NULL)
	{
		/** Log error */
		goto return_succp;
	}
	prop_curr = *(scur->scmd_cur_ptr_property);

        CHK_MYSQL_SESCMD(scur->scmd_cur_cmd);
        ss_dassert(prop_curr == mysql_sescmd_get_property(scur->scmd_cur_cmd));
        CHK_RSES_PROP(prop_curr);

        /** Copy address of pointer to next property */
        scur->scmd_cur_ptr_property = &(prop_curr->rses_prop_next);
        prop_next = *scur->scmd_cur_ptr_property;
        ss_dassert(prop_next == *(scur->scmd_cur_ptr_property));
        
        
	/** If there is a next property move forward */
	if (prop_next != NULL)
	{
                CHK_RSES_PROP(prop_next);
                CHK_RSES_PROP((*(scur->scmd_cur_ptr_property)));

                /** Get pointer to next property's sescmd */
                scur->scmd_cur_cmd = rses_property_get_sescmd(prop_next);

                ss_dassert(prop_next == scur->scmd_cur_cmd->my_sescmd_prop);                
                CHK_MYSQL_SESCMD(scur->scmd_cur_cmd);
                CHK_RSES_PROP(scur->scmd_cur_cmd->my_sescmd_prop);
	}
	else
	{
		/** No more properties, can't proceed. */
		goto return_succp;
	}

	if (scur->scmd_cur_cmd != NULL)
	{
                succp = true;
        }
        else
        {
                ss_dassert(false); /*< Log error, sescmd shouldn't be NULL */
        }
return_succp:
	return succp;
}

static rses_property_t* mysql_sescmd_get_property(
	mysql_sescmd_t* scmd)
{
	CHK_MYSQL_SESCMD(scmd);
	return scmd->my_sescmd_prop;
}

static void tracelog_routed_query(
        ROUTER_CLIENT_SES* rses,
        char*              funcname,
        DCB*               dcb,
        GWBUF*             buf)
{
        uint8_t*       packet = GWBUF_DATA(buf);
        unsigned char  packet_type = packet[4];
        size_t         len;
        size_t         buflen = GWBUF_LENGTH(buf);
        char*          querystr;
        char*          startpos = (char *)&packet[5];
        backend_type_t be_type;

        if (rses->rses_dcb[BE_MASTER] == dcb)
        {
                be_type = BE_MASTER;
        } 
        else if (rses->rses_dcb[BE_SLAVE] == dcb)
        {
                be_type = BE_SLAVE;
        }
        else
        {
                be_type = BE_UNDEFINED;
        }
        if (GWBUF_TYPE(buf) == GWBUF_TYPE_MYSQL)
        {
                len  = packet[0];
                len += 256*packet[1];
                len += 256*256*packet[2];
                
                if (packet_type == '\x03') 
                {
                        querystr = (char *)malloc(len);
                        memcpy(querystr, startpos, len-1);
                        querystr[len-1] = '\0';
                        LOGIF(LT, (skygw_log_write_flush(
                                LOGFILE_TRACE,
                                "%lu [%s] %d bytes long buf, \"%s\" -> %s:%d %s dcb %p",
                                pthread_self(),
                                funcname,
                                buflen,
                                querystr,
                                (be_type == BE_MASTER ? 
                                rses->rses_backend[BE_MASTER]->backend_server->name : 
                                        (be_type == BE_SLAVE ? 
                                                rses->rses_backend[BE_SLAVE]->backend_server->name :
                                                "Target DCB is neither of the backends. This is error")),
                                (be_type == BE_MASTER ? 
                                rses->rses_backend[BE_MASTER]->backend_server->port : 
                                        (be_type == BE_SLAVE ? 
                                        rses->rses_backend[BE_SLAVE]->backend_server->port :
                                                -1)),
                                STRBETYPE(be_type),
                                dcb)));
                        free(querystr);
                }
        }
        gwbuf_free(buf);
}


/**
 * Return rc, rc < 0 if router session is closed. rc == 0 if there are no 
 * capabilities specified, rc > 0 when there are capabilities.
 */ 
static uint8_t getCapabilities (
        ROUTER* inst,
        void*   router_session)
{
        ROUTER_CLIENT_SES* rses = (ROUTER_CLIENT_SES *)router_session;
        uint8_t            rc;
        
        if (!rses_begin_locked_router_action(rses))
        {
                rc = 0xff;
                goto return_rc;
        }
        rc = rses->rses_capabilities;
        
        rses_end_locked_router_action(rses);
        
return_rc:
        return rc;
}

/**
 * Execute in backends used by current router session.
 * Save session variable commands to router session property
 * struct. Thus, they can be replayed in backends which are 
 * started and joined later.
 * 
 * Suppress redundant OK packets sent by backends.
 * 
 * The first OK packet is replied to the client.
 * Return true if succeed, false is returned if router session was closed or
 * if execute_sescmd_in_backend failed.
 */
static bool route_session_write(
        ROUTER_CLIENT_SES* router_cli_ses,
        GWBUF*             querybuf,
        ROUTER_INSTANCE*   inst,
        unsigned char      packet_type,
        skygw_query_type_t qtype)
{
        bool              succp;
        DCB*              master_dcb;
        DCB*              slave_dcb;
        rses_property_t*  prop;
  
        master_dcb = router_cli_ses->rses_dcb[BE_MASTER];
        slave_dcb = router_cli_ses->rses_dcb[BE_SLAVE];
        CHK_DCB(master_dcb);
        CHK_DCB(slave_dcb);
        LOGIF(LT, (skygw_log_write(
                LOGFILE_TRACE,
                "Session write, query type\t%s, packet type %s, "
                "routing to all servers.",
                STRQTYPE(qtype),
                STRPACKETTYPE(packet_type))));
        /**
         * COM_QUIT is one-way message. Server doesn't respond to that.
         * Therefore reply processing is unnecessary and session 
         * command property is not needed. It is just routed to both
         * backends.
         */
        if (packet_type == COM_QUIT)
        {
                int rc;
                int rc2;
               
                rc = master_dcb->func.write(master_dcb, gwbuf_clone(querybuf));
                rc2 = slave_dcb->func.write(slave_dcb, querybuf);
                        
                if (rc == 1 && rc == rc2)
                                {
                        succp = true;
                }
                goto return_succp;
        }
        prop = rses_property_init(RSES_PROP_TYPE_SESCMD);
        /** 
         * Additional reference is created to querybuf to 
         * prevent it from being released before properties
         * are cleaned up as a part of router sessionclean-up.
         */
        mysql_sescmd_init(prop, querybuf, packet_type, router_cli_ses);
        
        /** Lock router session */
        if (!rses_begin_locked_router_action(router_cli_ses))
        {
                rses_property_done(prop);
                succp = false;
                goto return_succp;
        }
        /** Add sescmd property to router client session */
        rses_property_add(router_cli_ses, prop);
 
        /** Execute session command in master */
        succp = execute_sescmd_in_backend(router_cli_ses, BE_MASTER);

                if (!succp)
                {
                        /** Unlock router session */
                        rses_end_locked_router_action(router_cli_ses);
                        goto return_succp;
                }
        /** Execute session command in slave */
        succp = execute_sescmd_in_backend(router_cli_ses, BE_SLAVE);
        if (!succp)
        {
                /** Unlock router session */
                rses_end_locked_router_action(router_cli_ses);
                goto return_succp;
        }
        /** Unlock router session */
        rses_end_locked_router_action(router_cli_ses);
        
        atomic_add(&inst->stats.n_all, 1);
        
return_succp:
        return succp;
}
<|MERGE_RESOLUTION|>--- conflicted
+++ resolved
@@ -574,13 +574,6 @@
         ROUTER_CLIENT_SES* router_cli_ses = (ROUTER_CLIENT_SES *)router_session;
         bool               rses_is_closed;
         size_t             len;
-<<<<<<< HEAD
-=======
-        /** if false everything goes to master and session commands to slave too */
-        static bool        autocommit_enabled = true; 
-        /** if true everything goes to master and session commands to slave too */
-        static bool        transaction_active = false;
->>>>>>> 7fe50a31
 
         CHK_CLIENT_RSES(router_cli_ses);
 
@@ -732,13 +725,8 @@
         }
         else if (QUERY_IS_TYPE(qtype, QUERY_TYPE_READ) && 
                 !router_cli_ses->rses_transaction_active)
-<<<<<<< HEAD
+
         {               
-=======
-        {
-                bool succp;
-                
->>>>>>> 7fe50a31
                 LOGIF(LT, (skygw_log_write(
                         LOGFILE_TRACE,
                         "Read-only query, routing to Slave.")));
@@ -750,13 +738,7 @@
                 goto return_ret;
         }
         else
-<<<<<<< HEAD
         {               
-=======
-        {
-                bool succp = true;
-                
->>>>>>> 7fe50a31
                 if (LOG_IS_ENABLED(LOGFILE_TRACE))
                 {
                         if (router_cli_ses->rses_transaction_active) /*< all to master */
