/*
 * GNU General Public License as published by the Free Software Foundation,
 * version 2.
 *
 * This program is distributed in the hope that it will be useful, but WITHOUT
 * ANY WARRANTY; without even the implied warranty of MERCHANTABILITY or FITNESS
 * FOR A PARTICULAR PURPOSE.  See the GNU General Public License for more
 * details.
 *
 * You should have received a copy of the GNU General Public License along with
 * this program; if not, write to the Free Software Foundation, Inc., 51
 * Franklin Street, Fifth Floor, Boston, MA 02110-1301 USA.
 *
 * Copyright MariaDB Corporation Ab 2014-2015
 */

/**
 * @file blr_slave.c - contains code for the router to slave communication
 *
 * The binlog router is designed to be used in replication environments to
 * increase the replication fanout of a master server. It provides a transparant
 * mechanism to read the binlog entries for multiple slaves while requiring
 * only a single connection to the actual master to support the slaves.
 *
 * The current prototype implement is designed to support MySQL 5.6 and has
 * a number of limitations. This prototype is merely a proof of concept and
 * should not be considered production ready.
 *
 * @verbatim
 * Revision History
 *
 * Date		Who			Description
 * 14/04/2014	Mark Riddoch		Initial implementation
 * 18/02/2015	Massimiliano Pinto	Addition of DISCONNECT ALL and DISCONNECT SERVER server_id
 * 18/03/2015	Markus Makela		Better detection of CRC32 | NONE  checksum
 * 19/03/2015	Massimiliano Pinto	Addition of basic MariaDB 10 compatibility support
 * 07/05/2015   Massimiliano Pinto	Added MariaDB 10 Compatibility
 * 11/05/2015   Massimiliano Pinto	Only MariaDB 10 Slaves can register to binlog router with a MariaDB 10 Master
 * 25/05/2015	Massimiliano Pinto	Addition of BLRM_SLAVE_STOPPED state and blr_start/stop_slave.
 *					New commands STOP SLAVE, START SLAVE added.	
 * 29/05/2015	Massimiliano Pinto	Addition of CHANGE MASTER TO ...
 * 05/06/2015	Massimiliano Pinto	router->service->dbref->sever->name instead of master->remote
 *					in blr_slave_send_slave_status()
 * 08/06/2015	Massimiliano Pinto	blr_slave_send_slave_status() shows mysql_errno and error_msg
 * 15/06/2015	Massimiliano Pinto	Added constraints to CHANGE MASTER TO MASTER_LOG_FILE/POS
 * 23/06/2015	Massimiliano Pinto	Added utility routines for blr_handle_change_master
 *					Call create/use binlog in blr_start_slave() (START SLAVE)
 * 29/06/2015	Massimiliano Pinto	Successfully CHANGE MASTER results in updating master.ini
 *					in blr_handle_change_master()
 * 20/08/2015	Massimiliano Pinto	Added parsing and validation for CHANGE MASTER TO
 * 21/08/2015	Massimiliano Pinto	Added support for new config options:
 *					master_uuid, master_hostname, master_version
 *					If set those values are sent to slaves instead of
 *					saved master responses
 * 03/09/2015	Massimiliano Pinto	Added support for SHOW [GLOBAL] VARIABLES LIKE
 * 04/09/2015	Massimiliano Pinto	Added support for SHOW WARNINGS
 * 15/09/2015	Massimiliano Pinto	Added support for SHOW [GLOBAL] STATUS LIKE 'Uptime'
 *
 * @endverbatim
 */

#include <stdio.h>
#include <stdlib.h>
#include <errno.h>
#include <string.h>
#include <service.h>
#include <server.h>
#include <router.h>
#include <atomic.h>
#include <spinlock.h>
#include <blr.h>
#include <dcb.h>
#include <spinlock.h>
#include <housekeeper.h>
#include <sys/stat.h>
#include <skygw_types.h>
#include <skygw_utils.h>
#include <log_manager.h>
#include <version.h>
#include <zlib.h>

extern int load_mysql_users(SERVICE *service);
extern int blr_save_dbusers(ROUTER_INSTANCE *router);
extern void blr_master_close(ROUTER_INSTANCE* router);
extern void blr_file_use_binlog(ROUTER_INSTANCE *router, char *file);
extern int blr_file_new_binlog(ROUTER_INSTANCE *router, char *file);
extern int blr_file_write_master_config(ROUTER_INSTANCE *router, char *error);
extern char *blr_extract_column(GWBUF *buf, int col);
extern uint32_t extract_field(uint8_t *src, int bits);
int blr_file_get_next_binlogname(ROUTER_INSTANCE *router);
static void encode_value(unsigned char *data, unsigned int value, int len);
static int blr_slave_query(ROUTER_INSTANCE *router, ROUTER_SLAVE *slave, GWBUF *queue);
static int blr_slave_replay(ROUTER_INSTANCE *router, ROUTER_SLAVE *slave, GWBUF *master);
static void blr_slave_send_error(ROUTER_INSTANCE *router, ROUTER_SLAVE *slave, char  *msg);
static int blr_slave_send_timestamp(ROUTER_INSTANCE *router, ROUTER_SLAVE *slave);
static int blr_slave_register(ROUTER_INSTANCE *router, ROUTER_SLAVE *slave, GWBUF *queue);
static int blr_slave_binlog_dump(ROUTER_INSTANCE *router, ROUTER_SLAVE *slave, GWBUF *queue);
int blr_slave_catchup(ROUTER_INSTANCE *router, ROUTER_SLAVE *slave, bool large);
uint8_t *blr_build_header(GWBUF	*pkt, REP_HEADER *hdr);
int blr_slave_callback(DCB *dcb, DCB_REASON reason, void *data);
static int blr_slave_fake_rotate(ROUTER_INSTANCE *router, ROUTER_SLAVE *slave);
static void blr_slave_send_fde(ROUTER_INSTANCE *router, ROUTER_SLAVE *slave);
static int blr_slave_send_maxscale_version(ROUTER_INSTANCE *router, ROUTER_SLAVE *slave);
static int blr_slave_send_server_id(ROUTER_INSTANCE *router, ROUTER_SLAVE *slave);
static int blr_slave_send_maxscale_variables(ROUTER_INSTANCE *router, ROUTER_SLAVE *slave);
static int blr_slave_send_master_status(ROUTER_INSTANCE *router, ROUTER_SLAVE *slave);
static int blr_slave_send_slave_status(ROUTER_INSTANCE *router, ROUTER_SLAVE *slave);
static int blr_slave_send_slave_hosts(ROUTER_INSTANCE *router, ROUTER_SLAVE *slave);
static int blr_slave_send_fieldcount(ROUTER_INSTANCE *router, ROUTER_SLAVE *slave, int count);
static int blr_slave_send_columndef(ROUTER_INSTANCE *router, ROUTER_SLAVE *slave, char *name, int type, int len, uint8_t seqno);
static int blr_slave_send_eof(ROUTER_INSTANCE *router, ROUTER_SLAVE *slave, int seqno);
static int blr_slave_send_disconnected_server(ROUTER_INSTANCE *router, ROUTER_SLAVE *slave, int server_id, int found);
static int blr_slave_disconnect_all(ROUTER_INSTANCE *router, ROUTER_SLAVE *slave);
static int blr_slave_disconnect_server(ROUTER_INSTANCE *router, ROUTER_SLAVE *slave, int server_id);
static int blr_slave_send_ok(ROUTER_INSTANCE* router, ROUTER_SLAVE* slave);
static int blr_stop_slave(ROUTER_INSTANCE* router, ROUTER_SLAVE* slave);
static int blr_start_slave(ROUTER_INSTANCE* router, ROUTER_SLAVE* slave);
static void blr_slave_send_error_packet(ROUTER_SLAVE *slave, char *msg, unsigned int err_num, char *status);
static int blr_handle_change_master(ROUTER_INSTANCE* router, char *command, char *error);
static int blr_set_master_hostname(ROUTER_INSTANCE *router, char *hostname);
static int blr_set_master_port(ROUTER_INSTANCE *router, char *command);
static char *blr_set_master_logfile(ROUTER_INSTANCE *router, char *filename, char *error);
static void blr_master_get_config(ROUTER_INSTANCE *router, MASTER_SERVER_CFG *current_master);
static void blr_master_free_config(MASTER_SERVER_CFG *current_master);
static void blr_master_restore_config(ROUTER_INSTANCE *router, MASTER_SERVER_CFG *current_master);
static void blr_master_set_empty_config(ROUTER_INSTANCE *router);
static void blr_master_apply_config(ROUTER_INSTANCE *router, MASTER_SERVER_CFG *prev_master);
static int blr_slave_send_ok_message(ROUTER_INSTANCE* router, ROUTER_SLAVE* slave, char *message);
static char *blr_get_parsed_command_value(char *input);
static char **blr_validate_change_master_option(char *option, CHANGE_MASTER_OPTIONS *config);
static int blr_set_master_user(ROUTER_INSTANCE *router, char *user);
static int blr_set_master_password(ROUTER_INSTANCE *router, char *password);
static int blr_parse_change_master_command(char *input, char *error_string, CHANGE_MASTER_OPTIONS *config);
static int blr_handle_change_master_token(char *input, char *error, CHANGE_MASTER_OPTIONS *config);
static void blr_master_free_parsed_options(CHANGE_MASTER_OPTIONS *options);
static int blr_slave_send_var_value(ROUTER_INSTANCE *router, ROUTER_SLAVE *slave, char *variable, char *value, int column_type);
static int blr_slave_send_variable(ROUTER_INSTANCE *router, ROUTER_SLAVE *slave, char *variable, char *value, int column_type);
static int blr_slave_send_columndef_with_info_schema(ROUTER_INSTANCE *router, ROUTER_SLAVE *slave, char *name, int type, int len, uint8_t seqno);
int blr_test_parse_change_master_command(char *input, char *error_string, CHANGE_MASTER_OPTIONS *config);
char *blr_test_set_master_logfile(ROUTER_INSTANCE *router, char *filename, char *error);
static int blr_slave_handle_variables(ROUTER_INSTANCE *router, ROUTER_SLAVE *slave, char *stmt);
static int blr_slave_send_warning_message(ROUTER_INSTANCE* router, ROUTER_SLAVE* slave, char *message);
static int blr_slave_show_warnings(ROUTER_INSTANCE* router, ROUTER_SLAVE* slave);
extern int MaxScaleUptime();
static int blr_slave_send_status_variable(ROUTER_INSTANCE *router, ROUTER_SLAVE *slave, char *variable, char *value, int column_type);
static int blr_slave_handle_status_variables(ROUTER_INSTANCE *router, ROUTER_SLAVE *slave, char *stmt);
static int blr_slave_send_columndef_with_status_schema(ROUTER_INSTANCE *router, ROUTER_SLAVE *slave, char *name, int type, int len, uint8_t seqno);

void poll_fake_write_event(DCB *dcb);

extern int lm_enabled_logfiles_bitmask;
extern size_t         log_ses_count[];
extern __thread log_info_t tls_log_info;

/**
 * Process a request packet from the slave server.
 *
 * The router can handle a limited subset of requests from the slave, these
 * include a subset of general SQL queries, a slave registeration command and
 * the binlog dump command.
 *
 * The strategy for responding to these commands is to use caches responses
 * for the the same commands that have previously been made to the real master
 * if this is possible, if it is not then the router itself will synthesize a
 * response.
 *
 * @param router	The router instance this defines the master for this replication chain
 * @param slave		The slave specific data
 * @param queue		The incoming request packet
 */
int
blr_slave_request(ROUTER_INSTANCE *router, ROUTER_SLAVE *slave, GWBUF *queue)
{
	if (slave->state < 0 || slave->state > BLRS_MAXSTATE)
	{
        	LOGIF(LE, (skygw_log_write(
                           LOGFILE_ERROR, "Invalid slave state machine state (%d) for binlog router.",
					slave->state)));
		gwbuf_consume(queue, gwbuf_length(queue));
		return 0;
	}

	slave->stats.n_requests++;
	switch (MYSQL_COMMAND(queue))
	{
	case COM_QUERY:
		slave->stats.n_queries++;
		return blr_slave_query(router, slave, queue);
		break;
	case COM_REGISTER_SLAVE:
		if (router->master_state == BLRM_UNCONFIGURED) {
			slave->state = BLRS_ERRORED;
			blr_slave_send_error_packet(slave,
				"Binlog router is not yet configured for replication", (unsigned int) 1597, NULL);

			LOGIF(LE, (skygw_log_write(
				LOGFILE_ERROR,
				"%s: Slave %s: Binlog router is not yet configured for replication",
				router->service->name,
				slave->dcb->remote)));
			dcb_close(slave->dcb);
			return 1;
		}

		/*
		 * If Master is MariaDB10 don't allow registration from
		 * MariaDB/Mysql 5 Slaves
		 */

		if (router->mariadb10_compat && !slave->mariadb10_compat) {
			slave->state = BLRS_ERRORED;
			blr_send_custom_error(slave->dcb, 1, 0,
				"MariaDB 10 Slave is required for Slave registration");

			LOGIF(LE, (skygw_log_write(
				LOGFILE_ERROR,
				"%s: Slave %s: a MariaDB 10 Slave is required for Slave registration",
				router->service->name,
				slave->dcb->remote)));

			dcb_close(slave->dcb);
			return 1;
		} else {
			/* Master and Slave version OK: continue with slave registration */
			return blr_slave_register(router, slave, queue);
		}
		break;
	case COM_BINLOG_DUMP:
		return blr_slave_binlog_dump(router, slave, queue);
		break;
	case COM_STATISTICS:
		return blr_statistics(router, slave, queue);
		break;
	case COM_PING:
		return blr_ping(router, slave, queue);
		break;
	case COM_QUIT:
		LOGIF(LD, (skygw_log_write(LOGFILE_DEBUG,
			"COM_QUIT received from slave with server_id %d",
				slave->serverid)));
		break;
	default:
		blr_send_custom_error(slave->dcb, 1, 0,
			"You have an error in your SQL syntax; Check the syntax the MaxScale binlog router accepts.");
        	LOGIF(LE, (skygw_log_write(
                           LOGFILE_ERROR,
			"Unexpected MySQL Command (%d) received from slave",
			MYSQL_COMMAND(queue))));	
		break;
	}
	return 0;
}

/**
 * Handle a query from the slave. This is expected to be one of the "standard"
 * queries we expect as part of the registraton process. Most of these can
 * be dealt with by replying the stored responses we got from the master
 * when MaxScale registered as a slave. The exception to the rule is the
 * request to obtain the current timestamp value of the server.
 *
 * The original set added for the registration process has been enhanced in
 * order to support some commands that are useful for monitoring the binlog
 * router.
 *
 * Twelve select statements are currently supported:
 *	SELECT UNIX_TIMESTAMP();
 *	SELECT @master_binlog_checksum
 *	SELECT @@GLOBAL.GTID_MODE
 *	SELECT VERSION()
 *	SELECT 1
 *	SELECT @@version_comment limit 1
 *	SELECT @@hostname
 *	SELECT @@max_allowed_packet
 *	SELECT @@maxscale_version
 *	SELECT @@server_id
 *	SELECT @@version
 *	SELECT @@server_uuid
 *
 * Eight show commands are supported:
 *	SHOW [GLOBAL] VARIABLES LIKE 'SERVER_ID'
 *	SHOW [GLOBAL] VARIABLES LIKE 'SERVER_UUID'
 *	SHOW [GLOBAL] VARIABLES LIKE 'MAXSCALE%'
 *	SHOW SLAVE STATUS
 *	SHOW MASTER STATUS
 *	SHOW SLAVE HOSTS
 *	SHOW WARNINGS
 *	SHOW [GLOBAL] STATUS LIKE 'Uptime'
 *
 * Six set commands are supported:
 *	SET @master_binlog_checksum = @@global.binlog_checksum
 *	SET @master_heartbeat_period=...
 *	SET @slave_slave_uuid=...
 *	SET NAMES latin1
 *	SET NAMES utf8
 *	SET mariadb_slave_capability=...
 *
 * Four administrative commands are supported:
 *	STOP SLAVE
 *	START SLAVE
 *	CHANGE MASTER TO
 *	RESET SLAVE
 *
 * @param router        The router instance this defines the master for this replication chain
 * @param slave         The slave specific data
 * @param queue         The incoming request packet
 * @return		Non-zero if data has been sent
 */
static int
blr_slave_query(ROUTER_INSTANCE *router, ROUTER_SLAVE *slave, GWBUF *queue)
{
char	*qtext, *query_text;
char	*sep = " 	,=";
char	*word, *brkb;
int	query_len;
char    *ptr;
extern  char *strcasestr();

	qtext = GWBUF_DATA(queue);
	query_len = extract_field((uint8_t *)qtext, 24) - 1;
	qtext += 5;		// Skip header and first byte of the payload
	query_text = strndup(qtext, query_len);

	/* Don't log the full statement containg 'password', just trucate it */
	ptr = strcasestr(query_text, "password");
	if (ptr != NULL) {
		char *new_text = strdup(query_text);
		int trucate_at  = (ptr - query_text);
		if (trucate_at > 0) {
			if ( (trucate_at + 3) <= strlen(new_text)) {
				int i;
				for (i = 0; i < 3; i++) {
					new_text[trucate_at + i] = '.';
				}
				new_text[trucate_at+3] = '\0';
			} else {
				new_text[trucate_at] = '\0';
			}
		}

		LOGIF(LT, (skygw_log_write(
			LOGFILE_TRACE, "Execute statement (truncated, it contains password)"
			" from the slave '%s'", new_text)));
		free(new_text);
	} else {
		LOGIF(LT, (skygw_log_write(
			LOGFILE_TRACE, "Execute statement from the slave '%s'", query_text)));
	}

	/*
	 * Implement a very rudimental "parsing" of the query text by extarcting the
	 * words from the statement and matchng them against the subset of queries we
	 * are expecting from the slave. We already have responses to these commands,
	 * except for the select of UNIX_TIMESTAMP(), that we have saved from MaxScale's
	 * own interaction with the real master. We simply replay these saved responses
	 * to the slave.
	 */
	if ((word = strtok_r(query_text, sep, &brkb)) == NULL)
	{
	
		LOGIF(LE, (skygw_log_write(LOGFILE_ERROR, "%s: Incomplete query.",
					router->service->name)));
	}
	else if (strcasecmp(word, "SELECT") == 0)
	{
		if ((word = strtok_r(NULL, sep, &brkb)) == NULL)
		{
			LOGIF(LE, (skygw_log_write(LOGFILE_ERROR, "%s: Incomplete select query.",
					router->service->name)));
		}
		else if (strcasecmp(word, "UNIX_TIMESTAMP()") == 0)
		{
			free(query_text);
			return blr_slave_send_timestamp(router, slave);
		}
		else if (strcasecmp(word, "@master_binlog_checksum") == 0)
		{
			free(query_text);
			return blr_slave_replay(router, slave, router->saved_master.chksum2);
		}
		else if (strcasecmp(word, "@@GLOBAL.GTID_MODE") == 0)
		{
			free(query_text);
			return blr_slave_replay(router, slave, router->saved_master.gtid_mode);
		}
		else if (strcasecmp(word, "1") == 0)
		{
			free(query_text);
			return blr_slave_replay(router, slave, router->saved_master.select1);
		}
		else if (strcasecmp(word, "VERSION()") == 0)
		{
			free(query_text);
			if (router->set_master_version)
				return blr_slave_send_var_value(router, slave, "VERSION()", router->set_master_version, BLR_TYPE_STRING);
			else
				return blr_slave_replay(router, slave, router->saved_master.selectver);
		}
		else if (strcasecmp(word, "@@version") == 0)
		{
			free(query_text);
			if (router->set_master_version)
				return blr_slave_send_var_value(router, slave, "@@version", router->set_master_version, BLR_TYPE_STRING);
			else {
				char *version = blr_extract_column(router->saved_master.selectver, 1);
				
				blr_slave_send_var_value(router, slave, "@@version", version == NULL ? "" : version, BLR_TYPE_STRING);
				free(version);
				return 1;
			}
		}
		else if (strcasecmp(word, "@@version_comment") == 0)
		{
			free(query_text);
			if (!router->saved_master.selectvercom)
				/* This will allow mysql client to get in when @@version_comment is not available */
				return blr_slave_send_ok(router, slave);
			else
				return blr_slave_replay(router, slave, router->saved_master.selectvercom);
		}
		else if (strcasecmp(word, "@@hostname") == 0)
		{
			free(query_text);
			if (router->set_master_hostname)
				return blr_slave_send_var_value(router, slave, "@@hostname", router->set_master_hostname, BLR_TYPE_STRING);
			else
				return blr_slave_replay(router, slave, router->saved_master.selecthostname);
		}
		else if (strcasecmp(word, "@@server_uuid") == 0)
		{
			free(query_text);
			if (router->set_master_uuid)
				return blr_slave_send_var_value(router, slave, "@@server_uuid", router->master_uuid, BLR_TYPE_STRING);
			else {
				char *master_uuid = blr_extract_column(router->saved_master.uuid, 2);
				blr_slave_send_var_value(router, slave, "@@server_uuid", master_uuid == NULL ? "" : master_uuid, BLR_TYPE_STRING);
				free(master_uuid);
				return 1;
			}
		}
		else if (strcasecmp(word, "@@max_allowed_packet") == 0)
		{
			free(query_text);
			return blr_slave_replay(router, slave, router->saved_master.map);
		}
		else if (strcasecmp(word, "@@maxscale_version") == 0)
		{
			free(query_text);
			return blr_slave_send_maxscale_version(router, slave);
		}
		else if (strcasecmp(word, "@@server_id") == 0)
		{
			char    server_id[40];
			sprintf(server_id, "%d", router->masterid);

			free(query_text);
			return blr_slave_send_var_value(router, slave, "@@server_id", server_id, BLR_TYPE_INT);
		}
	}
	else if (strcasecmp(word, "SHOW") == 0)
	{
		if ((word = strtok_r(NULL, sep, &brkb)) == NULL)
		{
			LOGIF(LE, (skygw_log_write(LOGFILE_ERROR, "%s: Incomplete show query.",
					router->service->name)));
		}
		else if (strcasecmp(word, "WARNINGS") == 0)
		{
			free(query_text);
			return blr_slave_show_warnings(router, slave);
		}
		else if (strcasecmp(word, "GLOBAL") == 0)
		{
			if (router->master_state == BLRM_UNCONFIGURED) {
				free(query_text);
				return blr_slave_send_ok(router, slave);
			}

			if ((word = strtok_r(NULL, sep, &brkb)) == NULL)
			{
				LOGIF(LE, (skygw_log_write(LOGFILE_ERROR,
					"%s: Expected VARIABLES in SHOW GLOBAL",
					router->service->name)));
			}
			else if (strcasecmp(word, "VARIABLES") == 0)
			{
				int rc = blr_slave_handle_variables(router, slave, brkb);

				/* if no var found, send empty result set */
				if (rc == 0)
					blr_slave_send_ok(router, slave);

				if (rc >= 0) {
					free(query_text);

					return 1;
				} else
					LOGIF(LE, (skygw_log_write(LOGFILE_ERROR,
						"%s: Expected LIKE clause in SHOW GLOBAL VARIABLES.",
						router->service->name)));
			}
			else if (strcasecmp(word, "STATUS") == 0)
			{
				int rc = blr_slave_handle_status_variables(router, slave, brkb);

				/* if no var found, send empty result set */
				if (rc == 0)
					blr_slave_send_ok(router, slave);

				if (rc >= 0) {
					free(query_text);

					return 1;
				} else
					LOGIF(LE, (skygw_log_write(LOGFILE_ERROR,
						"%s: Expected LIKE clause in SHOW GLOBAL STATUS.",
						router->service->name)));
			}
		}
		else if (strcasecmp(word, "VARIABLES") == 0)
		{
			int rc;
			if (router->master_state == BLRM_UNCONFIGURED) {
				free(query_text);
				return blr_slave_send_ok(router, slave);
			}

			rc = blr_slave_handle_variables(router, slave, brkb);

			/* if no var found, send empty result set */
			if (rc == 0)
				blr_slave_send_ok(router, slave);

			if (rc >= 0) {
				free(query_text);

				return 1;
			} else
				LOGIF(LE, (skygw_log_write(LOGFILE_ERROR,
					"%s: Expected LIKE clause in SHOW VARIABLES.",
					router->service->name)));
		}
		else if (strcasecmp(word, "MASTER") == 0)
		{
			if ((word = strtok_r(NULL, sep, &brkb)) == NULL)
			{
				LOGIF(LE, (skygw_log_write(LOGFILE_ERROR,
					"%s: Expected SHOW MASTER STATUS command",
						router->service->name)));
			}
			else if (strcasecmp(word, "STATUS") == 0)
			{
				free(query_text);

				/* if state is BLRM_UNCONFIGURED return empty result */

				if (router->master_state > BLRM_UNCONFIGURED)
					return blr_slave_send_master_status(router, slave);
				else
					return blr_slave_send_ok(router, slave);	
			}
		}
		else if (strcasecmp(word, "SLAVE") == 0)
		{
			if ((word = strtok_r(NULL, sep, &brkb)) == NULL)
			{
				LOGIF(LE, (skygw_log_write(LOGFILE_ERROR,
					"%s: Expected SHOW SLAVE STATUS command",
						router->service->name)));
			}
			else if (strcasecmp(word, "STATUS") == 0)
			{
				free(query_text);
				/* if state is BLRM_UNCONFIGURED return empty result */
				if (router->master_state > BLRM_UNCONFIGURED)
					return blr_slave_send_slave_status(router, slave);
				else
					return blr_slave_send_ok(router, slave);	
			}
			else if (strcasecmp(word, "HOSTS") == 0)
			{
				free(query_text);
				/* if state is BLRM_UNCONFIGURED return empty result */
				if (router->master_state > BLRM_UNCONFIGURED)
					return blr_slave_send_slave_hosts(router, slave);
				else
					return blr_slave_send_ok(router, slave);	
			}
		}
		else if (strcasecmp(word, "STATUS") == 0)
		{
			int rc = blr_slave_handle_status_variables(router, slave, brkb);

			/* if no var found, send empty result set */
			if (rc == 0)
				blr_slave_send_ok(router, slave);

			if (rc >= 0) {
				free(query_text);

				return 1;
			} else
				LOGIF(LE, (skygw_log_write(LOGFILE_ERROR,
					"%s: Expected LIKE clause in SHOW STATUS.",
					router->service->name)));
		}
	}
	else if (strcasecmp(query_text, "SET") == 0)
	{
		if ((word = strtok_r(NULL, sep, &brkb)) == NULL)
		{
			LOGIF(LE, (skygw_log_write(LOGFILE_ERROR, "%s: Incomplete set command.",
					router->service->name)));
		}
		else if (strcasecmp(word, "@master_heartbeat_period") == 0)
		{
			free(query_text);
			return blr_slave_replay(router, slave, router->saved_master.heartbeat);
		}
		else if (strcasecmp(word, "@mariadb_slave_capability") == 0)
                {
			/* mariadb10 compatibility is set for the slave */
			slave->mariadb10_compat=true;

                       	free(query_text);
			if (router->mariadb10_compat) {
				return blr_slave_replay(router, slave, router->saved_master.mariadb10);
			} else {
				return blr_slave_send_ok(router, slave);
			}
                }
		else if (strcasecmp(word, "@master_binlog_checksum") == 0)
		{
			word = strtok_r(NULL, sep, &brkb);
			if (word && (strcasecmp(word, "'none'") == 0))
				slave->nocrc = 1;
			else if (word && (strcasecmp(word, "@@global.binlog_checksum") == 0))
				slave->nocrc = !router->master_chksum;
			else
				slave->nocrc = 0;

			
			free(query_text);
			return blr_slave_replay(router, slave, router->saved_master.chksum1);
		}
		else if (strcasecmp(word, "@slave_uuid") == 0)
		{
			if ((word = strtok_r(NULL, sep, &brkb)) != NULL)
				slave->uuid = strdup(word);
			free(query_text);
			return blr_slave_replay(router, slave, router->saved_master.setslaveuuid);
		}
		else if (strcasecmp(word, "NAMES") == 0)
		{
			if ((word = strtok_r(NULL, sep, &brkb)) == NULL)
			{
				LOGIF(LE, (skygw_log_write(LOGFILE_ERROR, "%s: Truncated SET NAMES command.",
					router->service->name)));
			}
			else if (strcasecmp(word, "latin1") == 0)
			{
				free(query_text);
				return blr_slave_replay(router, slave, router->saved_master.setnames);
			}
			else if (strcasecmp(word, "utf8") == 0)
			{
				free(query_text);
				return blr_slave_replay(router, slave, router->saved_master.utf8);
			}
		}
	} /* RESET current configured master */
        else if (strcasecmp(query_text, "RESET") == 0)
	{
		if ((word = strtok_r(NULL, sep, &brkb)) == NULL)
		{
			LOGIF(LE, (skygw_log_write(LOGFILE_ERROR, "%s: Incomplete RESET command.",
					router->service->name)));
		}
		else if (strcasecmp(word, "SLAVE") == 0)
		{
			free(query_text);

			if (router->master_state == BLRM_SLAVE_STOPPED) {
				char path[PATH_MAX + 1] = "";
				char error_string[BINLOG_ERROR_MSG_LEN + 1] = "";
				MASTER_SERVER_CFG *current_master = NULL;
				int removed_cfg = 0;

				/* save current replication parameters */
				current_master = (MASTER_SERVER_CFG *)calloc(1, sizeof(MASTER_SERVER_CFG));

				if (!current_master) {
					snprintf(error_string, BINLOG_ERROR_MSG_LEN, "error allocating memory for blr_master_get_config");
					LOGIF(LE, (skygw_log_write_flush(LOGFILE_ERROR, "%s: %s", router->service->name, error_string)));
					blr_slave_send_error_packet(slave, error_string, (unsigned int)1201, NULL);

					return 1;
				}

				/* get current data */
				blr_master_get_config(router, current_master);

				LOGIF(LM, (skygw_log_write(LOGFILE_MESSAGE, "%s: 'RESET SLAVE executed'. Previous state MASTER_HOST='%s', MASTER_PORT=%i, MASTER_LOG_FILE='%s', MASTER_LOG_POS=%lu, MASTER_USER='%s'",
					router->service->name,
					current_master->host,
					current_master->port,
					current_master->logfile,
					current_master->pos,
					current_master->user)));

				/* remove master.ini */
				strncpy(path, router->binlogdir, PATH_MAX);

				strncat(path,"/master.ini", PATH_MAX);

				/* remove master.ini */
				removed_cfg = unlink(path);

				if (removed_cfg == -1) {
					char err_msg[BLRM_STRERROR_R_MSG_SIZE+1]="";
					strerror_r(errno, err_msg, BLRM_STRERROR_R_MSG_SIZE);
					snprintf(error_string, BINLOG_ERROR_MSG_LEN, "Error removing %s, %s, errno %u", path, err_msg, errno);
					LOGIF(LE, (skygw_log_write_flush(LOGFILE_ERROR, "%s: %s", router->service->name, error_string)));
				}

				spinlock_acquire(&router->lock);

				router->master_state = BLRM_UNCONFIGURED;
				blr_master_set_empty_config(router);
				blr_master_free_config(current_master);

				spinlock_release(&router->lock);

				if (removed_cfg == -1) {
					blr_slave_send_error_packet(slave, error_string, (unsigned int)1201, NULL);
					return 1;
				} else {
					return blr_slave_send_ok(router, slave);
				}
			} else {
				if (router->master_state == BLRM_UNCONFIGURED)
					blr_slave_send_ok(router, slave);
				else
					blr_slave_send_error_packet(slave, "This operation cannot be performed with a running slave; run STOP SLAVE first", (unsigned int)1198, NULL);
				return 1;
			}
		}
	}
	/* start replication from the current configured master */
	else if (strcasecmp(query_text, "START") == 0)
	{
		if ((word = strtok_r(NULL, sep, &brkb)) == NULL)
		{
			LOGIF(LE, (skygw_log_write(LOGFILE_ERROR, "%s: Incomplete START command.",
					router->service->name)));
		}
		else if (strcasecmp(word, "SLAVE") == 0)
		{
			free(query_text);
			return blr_start_slave(router, slave);
		}
	}
	/* stop replication from the current master*/
	else if (strcasecmp(query_text, "STOP") == 0)
	{
		if ((word = strtok_r(NULL, sep, &brkb)) == NULL)
		{
			LOGIF(LE, (skygw_log_write(LOGFILE_ERROR, "%s: Incomplete STOP command.",
					router->service->name)));
		}
		else if (strcasecmp(word, "SLAVE") == 0)
		{
			free(query_text);
			return blr_stop_slave(router, slave);
		}
	}
	/* Change the server to replicate from */
	else if (strcasecmp(query_text, "CHANGE") == 0)
	{
		if ((word = strtok_r(NULL, sep, &brkb)) == NULL)
		{
			LOGIF(LE, (skygw_log_write(LOGFILE_ERROR, "%s: Incomplete CHANGE command.",
				router->service->name)));
		}
		else if (strcasecmp(word, "MASTER") == 0)
		{
			if (router->master_state != BLRM_SLAVE_STOPPED && router->master_state != BLRM_UNCONFIGURED)
			{
				free(query_text);
				blr_slave_send_error_packet(slave, "Cannot change master with a running slave; run STOP SLAVE first", (unsigned int)1198, NULL);
				return 1;
			}
			else
			{
				int rc;
				char error_string[BINLOG_ERROR_MSG_LEN + 1] = "";
				MASTER_SERVER_CFG *current_master = NULL;

				current_master = (MASTER_SERVER_CFG *)calloc(1, sizeof(MASTER_SERVER_CFG));

				if (!current_master) {
					free(query_text);
					strcpy(error_string, "Error allocating memory for blr_master_get_config");
					LOGIF(LE, (skygw_log_write_flush(LOGFILE_ERROR, "%s: %s", router->service->name, error_string)));

					blr_slave_send_error_packet(slave, error_string, (unsigned int)1201, NULL);

					return 1;
				}

				blr_master_get_config(router, current_master);

				rc = blr_handle_change_master(router, brkb, error_string);

				free(query_text);

				if (rc < 0) {
					/* CHANGE MASTER TO has failed */
					blr_slave_send_error_packet(slave, error_string, (unsigned int)1234, "42000");
					blr_master_free_config(current_master);

					return 1;
				} else {
					int ret;
					char error[BINLOG_ERROR_MSG_LEN + 1];

					/* Write/Update master config into master.ini file */
					ret = blr_file_write_master_config(router, error);

                                        if (ret) {
						/* file operation failure: restore config */
						spinlock_acquire(&router->lock);

						blr_master_apply_config(router, current_master);
						blr_master_free_config(current_master);

						spinlock_release(&router->lock);

						snprintf(error_string, BINLOG_ERROR_MSG_LEN, "Error writing into %s/master.ini: %s", router->binlogdir, error);
						LOGIF(LE, (skygw_log_write(LOGFILE_ERROR, "%s: %s",
							router->service->name, error_string)));

						blr_slave_send_error_packet(slave, error_string, (unsigned int)1201, NULL);

						return 1;
					}

					/**
					 * check if router is BLRM_UNCONFIGURED
					 * and change state to BLRM_SLAVE_STOPPED
					 */
					if (rc == 1 || router->master_state == BLRM_UNCONFIGURED) {
						spinlock_acquire(&router->lock);

						router->master_state = BLRM_SLAVE_STOPPED;

						spinlock_release(&router->lock);
					}

					if (!router->trx_safe)
						blr_master_free_config(current_master);

					if (router->trx_safe && router->pending_transaction) {
						if (strcmp(router->binlog_name, router->prevbinlog) != 0)
						{
							char message[BINLOG_ERROR_MSG_LEN+1] = "";
							snprintf(message, BINLOG_ERROR_MSG_LEN, "1105:Partial transaction in file %s starting at pos %lu, ending at pos %lu will be lost with next START SLAVE command", current_master->logfile, current_master->safe_pos, current_master->pos);
							blr_master_free_config(current_master);

							return blr_slave_send_warning_message(router, slave, message);
						} else {
							blr_master_free_config(current_master);
							return blr_slave_send_ok(router, slave);
						}

					} else {
						return blr_slave_send_ok(router, slave);
					}
				}
			}
		}
	}
	else if (strcasecmp(query_text, "DISCONNECT") == 0)
	{
		if ((word = strtok_r(NULL, sep, &brkb)) == NULL)
		{
			LOGIF(LE, (skygw_log_write(LOGFILE_ERROR, "%s: Incomplete DISCONNECT command.",
					router->service->name)));
		}
		else if (strcasecmp(word, "ALL") == 0)
		{
			free(query_text);
			return blr_slave_disconnect_all(router, slave);
		}
		else if (strcasecmp(word, "SERVER") == 0)
		{
			if ((word = strtok_r(NULL, sep, &brkb)) == NULL)
			{
				LOGIF(LE, (skygw_log_write(LOGFILE_ERROR,
					"%s: Expected DISCONNECT SERVER $server_id",
						router->service->name)));
			} else {
				free(query_text);
				return blr_slave_disconnect_server(router, slave, atoi(word));
			}
		}
	}

	free(query_text);

	query_text = strndup(qtext, query_len);
	LOGIF(LE, (skygw_log_write(
		LOGFILE_ERROR, "Unexpected query from '%s'@'%s': %s", slave->dcb->user, slave->dcb->remote, query_text)));
	free(query_text);
	blr_slave_send_error(router, slave, "You have an error in your SQL syntax; Check the syntax the MaxScale binlog router accepts.");
	return 1;
}


/**
 * Send a reply to a command we have received from the slave. The reply itself
 * is merely a copy of a previous message we received from the master when we
 * registered as a slave. Hence we just replay this saved reply.
 *
 * @param	router		The binlog router instance
 * @param	slave		The slave server to which we are sending the response
 * @param	master		The saved master response
 * @return	Non-zero if data was sent
 */
static int
blr_slave_replay(ROUTER_INSTANCE *router, ROUTER_SLAVE *slave, GWBUF *master)
{
GWBUF	*clone;

	if (router->master_state == BLRM_UNCONFIGURED)
		return blr_slave_send_ok(router, slave);

	if (!master)
		return 0;

	if ((clone = gwbuf_clone(master)) != NULL)
	{
		return slave->dcb->func.write(slave->dcb, clone);
	}
	else
	{
		LOGIF(LE, (skygw_log_write(LOGFILE_ERROR,
			"Failed to clone server response to send to slave.")));
		return 0;
	}
}

/**
 * Construct an error response
 *
 * @param router	The router instance
 * @param slave		The slave server instance
 * @param msg		The error message to send
 */
static void
blr_slave_send_error(ROUTER_INSTANCE *router, ROUTER_SLAVE *slave, char  *msg)
{
GWBUF		*pkt;
unsigned char   *data;
int             len;

        if ((pkt = gwbuf_alloc(strlen(msg) + 13)) == NULL)
                return;
        data = GWBUF_DATA(pkt);
        len = strlen(msg) + 9;
        encode_value(&data[0], len, 24);	// Payload length
        data[3] = 1;				// Sequence id
						// Payload
        data[4] = 0xff;				// Error indicator
	encode_value(&data[5], 1064, 16);// Error Code
	strncpy((char *)&data[7], "#42000", 6);
        memcpy(&data[13], msg, strlen(msg));	// Error Message
	slave->dcb->func.write(slave->dcb, pkt);
}

/*
 * Some standard packets that have been captured from a network trace of server
 * interactions. These packets are the schema definition sent in response to
 * a SELECT UNIX_TIMESTAMP() statement and the EOF packet that marks the end
 * of transmission of the result set.
 */
static uint8_t timestamp_def[] = {
 0x01, 0x00, 0x00, 0x01, 0x01, 0x26, 0x00, 0x00, 0x02, 0x03, 0x64, 0x65, 0x66, 0x00, 0x00, 0x00,
 0x10, 0x55, 0x4e, 0x49, 0x58, 0x5f, 0x54, 0x49, 0x4d, 0x45, 0x53, 0x54, 0x41, 0x4d, 0x50, 0x28,
 0x29, 0x00, 0x0c, 0x3f, 0x00, 0x0b, 0x00, 0x00, 0x00, 0x08, 0x81, 0x00, 0x00, 0x00, 0x00, 0x05,
 0x00, 0x00, 0x03, 0xfe, 0x00, 0x00, 0x02, 0x00
};
static uint8_t timestamp_eof[] = { 0x05, 0x00, 0x00, 0x05, 0xfe, 0x00, 0x00, 0x02, 0x00 };

/**
 * Send a response to a "SELECT UNIX_TIMESTAMP()" request. This differs from the other
 * requests since we do not save a copy of the original interaction with the master
 * and simply replay it. We want to always send the current time. We have stored a typcial
 * response, which gives us the schema information normally returned. This is sent to the
 * client and then we add a dynamic part that will insert the current timestamp data.
 * Finally we send a preprepaed EOF packet to end the response stream.
 *
 * @param	router		The binlog router instance
 * @param	slave		The slave server to which we are sending the response
 * @return	Non-zero if data was sent
 */
static int
blr_slave_send_timestamp(ROUTER_INSTANCE *router, ROUTER_SLAVE *slave)
{
GWBUF	*pkt;
char	timestamp[20];
uint8_t *ptr;
int	len, ts_len;

	sprintf(timestamp, "%ld", time(0));
	ts_len = strlen(timestamp);
	len = sizeof(timestamp_def) + sizeof(timestamp_eof) + 5 + ts_len;
	if ((pkt = gwbuf_alloc(len)) == NULL)
		return 0;
	ptr = GWBUF_DATA(pkt);
	memcpy(ptr, timestamp_def, sizeof(timestamp_def));	// Fixed preamble
	ptr += sizeof(timestamp_def);
	encode_value(ptr, ts_len + 1, 24);			// Add length of data packet
	ptr += 3;
	*ptr++ = 0x04;						// Sequence number in response
	*ptr++ = ts_len;					// Length of result string
	strncpy((char *)ptr, timestamp, ts_len);		// Result string
	ptr += ts_len;
	memcpy(ptr, timestamp_eof, sizeof(timestamp_eof));	// EOF packet to terminate result
	return slave->dcb->func.write(slave->dcb, pkt);
}

/**
 * Send a response the the SQL command SELECT @@MAXSCALE_VERSION
 *
 * @param	router		The binlog router instance
 * @param	slave		The slave server to which we are sending the response
 * @return	Non-zero if data was sent
 */
static int
blr_slave_send_maxscale_version(ROUTER_INSTANCE *router, ROUTER_SLAVE *slave)
{
GWBUF	*pkt;
char	version[80] = "";
uint8_t *ptr;
int	len, vers_len;

	sprintf(version, "%s", MAXSCALE_VERSION);
	vers_len = strlen(version);
	blr_slave_send_fieldcount(router, slave, 1);
	blr_slave_send_columndef(router, slave, "MAXSCALE_VERSION", BLR_TYPE_STRING, vers_len, 2);
	blr_slave_send_eof(router, slave, 3);

	len = 5 + vers_len;
	if ((pkt = gwbuf_alloc(len)) == NULL)
		return 0;
	ptr = GWBUF_DATA(pkt);
	encode_value(ptr, vers_len + 1, 24);			// Add length of data packet
	ptr += 3;
	*ptr++ = 0x04;						// Sequence number in response
	*ptr++ = vers_len;					// Length of result string
	strncpy((char *)ptr, version, vers_len);		// Result string
	ptr += vers_len;
	slave->dcb->func.write(slave->dcb, pkt);
	return blr_slave_send_eof(router, slave, 5);
}

/**
 * Send a response the the SQL command SELECT @@server_id
 *
 * @param	router		The binlog router instance
 * @param	slave		The slave server to which we are sending the response
 * @return	Non-zero if data was sent
 */
static int
blr_slave_send_server_id(ROUTER_INSTANCE *router, ROUTER_SLAVE *slave)
{
GWBUF	*pkt;
char	server_id[40];
uint8_t *ptr;
int	len, id_len;

	sprintf(server_id, "%d", router->masterid);
	id_len = strlen(server_id);
	blr_slave_send_fieldcount(router, slave, 1);
	blr_slave_send_columndef(router, slave, "SERVER_ID", BLR_TYPE_INT, id_len, 2);
	blr_slave_send_eof(router, slave, 3);

	len = 5 + id_len;
	if ((pkt = gwbuf_alloc(len)) == NULL)
		return 0;
	ptr = GWBUF_DATA(pkt);
	encode_value(ptr, id_len + 1, 24);			// Add length of data packet
	ptr += 3;
	*ptr++ = 0x04;						// Sequence number in response
	*ptr++ = id_len;					// Length of result string
	strncpy((char *)ptr, server_id, id_len);		// Result string
	ptr += id_len;
	slave->dcb->func.write(slave->dcb, pkt);
	return blr_slave_send_eof(router, slave, 5);
}


/**
 * Send the response to the SQL command "SHOW VARIABLES LIKE 'MAXSCALE%'
 *
 * @param	router		The binlog router instance
 * @param	slave		The slave server to which we are sending the response
 * @return	Non-zero if data was sent
 */
static int
blr_slave_send_maxscale_variables(ROUTER_INSTANCE *router, ROUTER_SLAVE *slave)
{
GWBUF	*pkt;
char	name[40];
char	version[80];
uint8_t *ptr;
int	len, vers_len, seqno = 2;

	blr_slave_send_fieldcount(router, slave, 2);
	blr_slave_send_columndef(router, slave, "Variable_name", BLR_TYPE_STRING, 40, seqno++);
	blr_slave_send_columndef(router, slave, "Value", BLR_TYPE_STRING, 40, seqno++);
	blr_slave_send_eof(router, slave, seqno++);

	sprintf(version, "%s", MAXSCALE_VERSION);
	vers_len = strlen(version);
	strcpy(name, "MAXSCALE_VERSION");
	len = 5 + vers_len + strlen(name) + 1;
	if ((pkt = gwbuf_alloc(len)) == NULL)
		return 0;
	ptr = GWBUF_DATA(pkt);
	encode_value(ptr, vers_len + 2 + strlen(name), 24);			// Add length of data packet
	ptr += 3;
	*ptr++ = seqno++;						// Sequence number in response
	*ptr++ = strlen(name);					// Length of result string
	strncpy((char *)ptr, name, strlen(name));		// Result string
	ptr += strlen(name);
	*ptr++ = vers_len;					// Length of result string
	strncpy((char *)ptr, version, vers_len);		// Result string
	ptr += vers_len;
	slave->dcb->func.write(slave->dcb, pkt);

	return blr_slave_send_eof(router, slave, seqno++);
}


/**
 * Send the response to the SQL command "SHOW MASTER STATUS"
 *
 * @param	router		The binlog router instance
 * @param	slave		The slave server to which we are sending the response
 * @return	Non-zero if data was sent
 */
static int
blr_slave_send_master_status(ROUTER_INSTANCE *router, ROUTER_SLAVE *slave)
{
GWBUF	*pkt;
char	file[40];
char	position[40];
uint8_t *ptr;
int	len, file_len;

	blr_slave_send_fieldcount(router, slave, 5);
	blr_slave_send_columndef(router, slave, "File", BLR_TYPE_STRING, 40, 2);
	blr_slave_send_columndef(router, slave, "Position", BLR_TYPE_STRING, 40, 3);
	blr_slave_send_columndef(router, slave, "Binlog_Do_DB", BLR_TYPE_STRING, 40, 4);
	blr_slave_send_columndef(router, slave, "Binlog_Ignore_DB", BLR_TYPE_STRING, 40, 5);
	blr_slave_send_columndef(router, slave, "Execute_Gtid_Set", BLR_TYPE_STRING, 40, 6);
	blr_slave_send_eof(router, slave, 7);

	sprintf(file, "%s", router->binlog_name);
	file_len = strlen(file);

	sprintf(position, "%lu", router->binlog_position);

	len = 5 + file_len + strlen(position) + 1 + 3;
	if ((pkt = gwbuf_alloc(len)) == NULL)
		return 0;
	ptr = GWBUF_DATA(pkt);
	encode_value(ptr, len - 4, 24);			// Add length of data packet
	ptr += 3;
	*ptr++ = 0x08;						// Sequence number in response
	*ptr++ = strlen(file);					// Length of result string
	strncpy((char *)ptr, file, strlen(file));		// Result string
	ptr += strlen(file);
	*ptr++ = strlen(position);					// Length of result string
	strncpy((char *)ptr, position, strlen(position));		// Result string
	ptr += strlen(position);
	*ptr++ = 0;					// Send 3 empty values
	*ptr++ = 0;
	*ptr++ = 0;
	slave->dcb->func.write(slave->dcb, pkt);
	return blr_slave_send_eof(router, slave, 9);
}

/*
 * Columns to send for a "SHOW SLAVE STATUS" command
 */
static char *slave_status_columns[] = {
	"Slave_IO_State", "Master_Host", "Master_User", "Master_Port", "Connect_Retry",
	"Master_Log_File", "Read_Master_Log_Pos", "Relay_Log_File", "Relay_Log_Pos",
	"Relay_Master_Log_File", "Slave_IO_Running", "Slave_SQL_Running", "Replicate_Do_DB",
	"Replicate_Ignore_DB", "Replicate_Do_Table", 
	"Replicate_Ignore_Table", "Replicate_Wild_Do_Table", "Replicate_Wild_Ignore_Table",
	"Last_Errno", "Last_Error", "Skip_Counter", "Exec_Master_Log_Pos", "Relay_Log_Space",
	"Until_Condition", "Until_Log_File", "Until_Log_Pos", "Master_SSL_Allowed",
	"Master_SSL_CA_File", "Master_SSL_CA_Path", "Master_SSL_Cert", "Master_SSL_Cipher",
	"Master_SSL_Key", "Seconds_Behind_Master",
	"Master_SSL_Verify_Server_Cert", "Last_IO_Errno", "Last_IO_Error", "Last_SQL_Errno",
	"Last_SQL_Error", "Replicate_Ignore_Server_Ids", "Master_Server_Id", "Master_UUID",
	"Master_Info_File", "SQL_Delay", "SQL_Remaining_Delay", "Slave_SQL_Running_State",
	"Master_Retry_Count", "Master_Bind", "Last_IO_Error_TimeStamp", 
	"Last_SQL_Error_Timestamp", "Master_SSL_Crl", "Master_SSL_Crlpath",
	"Retrieved_Gtid_Set", "Executed_Gtid_Set", "Auto_Position", NULL
};

/**
 * Send the response to the SQL command "SHOW SLAVE STATUS"
 *
 * @param	router		The binlog router instance
 * @param	slave		The slave server to which we are sending the response
 * @return	Non-zero if data was sent
 */
static int
blr_slave_send_slave_status(ROUTER_INSTANCE *router, ROUTER_SLAVE *slave)
{
GWBUF	*pkt;
char	column[42];
uint8_t *ptr;
int	len, actual_len, col_len, seqno, ncols, i;
char    *dyn_column=NULL;

	/* Count the columns */
	for (ncols = 0; slave_status_columns[ncols]; ncols++);

	blr_slave_send_fieldcount(router, slave, ncols);
	seqno = 2;
	for (i = 0; slave_status_columns[i]; i++)
		blr_slave_send_columndef(router, slave, slave_status_columns[i], BLR_TYPE_STRING, 40, seqno++);
	blr_slave_send_eof(router, slave, seqno++);

	len = 5 + (ncols * 41) + 250;	// Max length + 250 bytes error message

	if ((pkt = gwbuf_alloc(len)) == NULL)
		return 0;
	ptr = GWBUF_DATA(pkt);
	encode_value(ptr, len - 4, 24);			// Add length of data packet
	ptr += 3;
	*ptr++ = seqno++;					// Sequence number in response

	sprintf(column, "%s", blrm_states[router->master_state]);
	col_len = strlen(column);
	*ptr++ = col_len;					// Length of result string
	strncpy((char *)ptr, column, col_len);		// Result string
	ptr += col_len;

	sprintf(column, "%s", router->service->dbref->server->name ? router->service->dbref->server->name : "");
	col_len = strlen(column);
	*ptr++ = col_len;					// Length of result string
	strncpy((char *)ptr, column, col_len);		// Result string
	ptr += col_len;

	sprintf(column, "%s", router->user ? router->user : "");
	col_len = strlen(column);
	*ptr++ = col_len;					// Length of result string
	strncpy((char *)ptr, column, col_len);		// Result string
	ptr += col_len;

	sprintf(column, "%d", router->service->dbref->server->port);
	col_len = strlen(column);
	*ptr++ = col_len;					// Length of result string
	strncpy((char *)ptr, column, col_len);		// Result string
	ptr += col_len;

	sprintf(column, "%d", 60);			// Connect retry
	col_len = strlen(column);
	*ptr++ = col_len;					// Length of result string
	strncpy((char *)ptr, column, col_len);		// Result string
	ptr += col_len;

	sprintf(column, "%s", router->binlog_name);
	col_len = strlen(column);
	*ptr++ = col_len;					// Length of result string
	strncpy((char *)ptr, column, col_len);		// Result string
	ptr += col_len;

	/* if router->trx_safe report current_pos*/
	if (router->trx_safe)
		sprintf(column, "%lu", router->current_pos);
	else
		sprintf(column, "%lu", router->binlog_position);

	col_len = strlen(column);
	*ptr++ = col_len;					// Length of result string
	strncpy((char *)ptr, column, col_len);		// Result string
	ptr += col_len;

	/* We have no relay log, we relay the binlog, so we will send the same data */
	sprintf(column, "%s", router->binlog_name);
	col_len = strlen(column);
	*ptr++ = col_len;					// Length of result string
	strncpy((char *)ptr, column, col_len);		// Result string
	ptr += col_len;

	sprintf(column, "%ld", router->binlog_position);
	col_len = strlen(column);
	*ptr++ = col_len;					// Length of result string
	strncpy((char *)ptr, column, col_len);		// Result string
	ptr += col_len;

	/* We have no relay log, we relay the binlog, so we will send the same data */
	sprintf(column, "%s", router->binlog_name);
	col_len = strlen(column);
	*ptr++ = col_len;					// Length of result string
	strncpy((char *)ptr, column, col_len);		// Result string
	ptr += col_len;

	if (router->master_state != BLRM_SLAVE_STOPPED) {
		if (router->master_state < BLRM_BINLOGDUMP)
			strcpy(column, "Connecting");
		else
			strcpy(column, "Yes");
	} else {
		strcpy(column, "No");
	}
	col_len = strlen(column);
	*ptr++ = col_len;					// Length of result string
	strncpy((char *)ptr, column, col_len);		// Result string
	ptr += col_len;

	if (router->master_state != BLRM_SLAVE_STOPPED)
		strcpy(column, "Yes");
	else
		strcpy(column, "No");
	col_len = strlen(column);
	*ptr++ = col_len;					// Length of result string
	strncpy((char *)ptr, column, col_len);		// Result string
	ptr += col_len;

	*ptr++ = 0;					// Send 6 empty values
	*ptr++ = 0;
	*ptr++ = 0;
	*ptr++ = 0;
	*ptr++ = 0;
	*ptr++ = 0;

	/* Last error information */
	sprintf(column, "%lu", router->m_errno);
	col_len = strlen(column);
	*ptr++ = col_len;					// Length of result string
	strncpy((char *)ptr, column, col_len);		// Result string
	ptr += col_len;

	/* Last error message */
	if (router->m_errmsg == NULL) {
		*ptr++ = 0;
	} else {
		dyn_column = (char*)router->m_errmsg;
		col_len = strlen(dyn_column);
		if (col_len > 250)
			col_len = 250;
		*ptr++ = col_len;                                       // Length of result string
		strncpy((char *)ptr, dyn_column, col_len);              // Result string
		ptr += col_len;
	}

	/* Skip_Counter */
	sprintf(column, "%d", 0);
	col_len = strlen(column);
	*ptr++ = col_len;					// Length of result string
	strncpy((char *)ptr, column, col_len);		// Result string
	ptr += col_len;

	sprintf(column, "%ld", router->binlog_position);
	col_len = strlen(column);
	*ptr++ = col_len;					// Length of result string
	strncpy((char *)ptr, column, col_len);		// Result string
	ptr += col_len;

	sprintf(column, "%ld", router->binlog_position);
	col_len = strlen(column);
	*ptr++ = col_len;					// Length of result string
	strncpy((char *)ptr, column, col_len);		// Result string
	ptr += col_len;

	strcpy(column, "None");
	col_len = strlen(column);
	*ptr++ = col_len;					// Length of result string
	strncpy((char *)ptr, column, col_len);		// Result string
	ptr += col_len;

	*ptr++ = 0;

	/* Until_Log_Pos */
	sprintf(column, "%d", 0);
	col_len = strlen(column);
	*ptr++ = col_len;					// Length of result string
	strncpy((char *)ptr, column, col_len);		// Result string
	ptr += col_len;

	/* Master_SSL_Allowed */
	strcpy(column, "No");
	col_len = strlen(column);
	*ptr++ = col_len;					// Length of result string
	strncpy((char *)ptr, column, col_len);		// Result string
	ptr += col_len;

	*ptr++ = 0;					// Empty SSL columns
	*ptr++ = 0;
	*ptr++ = 0;
	*ptr++ = 0;
	*ptr++ = 0;

	/* Seconds_Behind_Master */
	sprintf(column, "%d", 0);
	col_len = strlen(column);
	*ptr++ = col_len;					// Length of result string
	strncpy((char *)ptr, column, col_len);		// Result string
	ptr += col_len;

	/* Master_SSL_Verify_Server_Cert */
	strcpy(column, "No");
	col_len = strlen(column);
	*ptr++ = col_len;					// Length of result string
	strncpy((char *)ptr, column, col_len);		// Result string
	ptr += col_len;

	/* Last_IO_Error */
	sprintf(column, "%d", 0);
	col_len = strlen(column);
	*ptr++ = col_len;					// Length of result string
	strncpy((char *)ptr, column, col_len);		// Result string
	ptr += col_len;

	*ptr++ = 0;

	/* Last_SQL_Error */
	sprintf(column, "%d", 0);
	col_len = strlen(column);
	*ptr++ = col_len;					// Length of result string
	strncpy((char *)ptr, column, col_len);		// Result string
	ptr += col_len;

	*ptr++ = 0;
	*ptr++ = 0;

	/* Master_Server_Id */
	sprintf(column, "%d", router->masterid);
	col_len = strlen(column);
	*ptr++ = col_len;					// Length of result string
	strncpy((char *)ptr, column, col_len);		// Result string
	ptr += col_len;

	sprintf(column, "%s", router->master_uuid ?
			 router->master_uuid : router->uuid);
	col_len = strlen(column);
	*ptr++ = col_len;					// Length of result string
	strncpy((char *)ptr, column, col_len);		// Result string
	ptr += col_len;

	*ptr++ = 0;

	/* SQL_Delay*/
	sprintf(column, "%d", 0);
	col_len = strlen(column);
	*ptr++ = col_len;					// Length of result string
	strncpy((char *)ptr, column, col_len);		// Result string
	ptr += col_len;

	*ptr++ = 0xfb;				// NULL value

	/* Slave_Running_State */
	if (router->master_state == BLRM_SLAVE_STOPPED)
		strcpy(column, "Slave stopped");
	else if (!router->m_errno)
		strcpy(column, "Slave running");
	else {
		if (router->master_state < BLRM_BINLOGDUMP)
			strcpy(column, "Registering");
		else
			strcpy(column, "Error");
	}
	col_len = strlen(column);
	*ptr++ = col_len;					// Length of result string
	strncpy((char *)ptr, column, col_len);		// Result string
	ptr += col_len;

	/* Master_Retry_Count */
	sprintf(column, "%d", 1000);
	col_len = strlen(column);
	*ptr++ = col_len;					// Length of result string
	strncpy((char *)ptr, column, col_len);		// Result string
	ptr += col_len;

	*ptr++ = 0;			// Send 5 empty values
	*ptr++ = 0;
	*ptr++ = 0;
	*ptr++ = 0;
	*ptr++ = 0;

	// No GTID support send empty values
	*ptr++ = 0;
	*ptr++ = 0;
	*ptr++ = 0;
	*ptr++ = 0;

	actual_len = ptr - (uint8_t *)GWBUF_DATA(pkt);
	ptr = GWBUF_DATA(pkt);
	encode_value(ptr, actual_len - 4, 24);			// Add length of data packet

	pkt = gwbuf_rtrim(pkt, len - actual_len);		// Trim the buffer to the actual size

	slave->dcb->func.write(slave->dcb, pkt);
	return blr_slave_send_eof(router, slave, seqno++);
}

/**
 * Send the response to the SQL command "SHOW SLAVE HOSTS"
 *
 * @param	router		The binlog router instance
 * @param	slave		The slave server to which we are sending the response
 * @return	Non-zero if data was sent
 */
static int
blr_slave_send_slave_hosts(ROUTER_INSTANCE *router, ROUTER_SLAVE *slave)
{
GWBUF		*pkt;
char		server_id[40];
char		host[40];
char		port[40];
char		master_id[40];
char		slave_uuid[40];
uint8_t 	*ptr;
int		len, seqno;
ROUTER_SLAVE	*sptr;

	blr_slave_send_fieldcount(router, slave, 5);
	blr_slave_send_columndef(router, slave, "Server_id", BLR_TYPE_STRING, 40, 2);
	blr_slave_send_columndef(router, slave, "Host", BLR_TYPE_STRING, 40, 3);
	blr_slave_send_columndef(router, slave, "Port", BLR_TYPE_STRING, 40, 4);
	blr_slave_send_columndef(router, slave, "Master_id", BLR_TYPE_STRING, 40, 5);
	blr_slave_send_columndef(router, slave, "Slave_UUID", BLR_TYPE_STRING, 40, 6);
	blr_slave_send_eof(router, slave, 7);

	seqno = 8;
	spinlock_acquire(&router->lock);
	sptr = router->slaves;
	while (sptr)
	{
		if (sptr->state != 0)
		{
			sprintf(server_id, "%d", sptr->serverid);
			sprintf(host, "%s", sptr->hostname ? sptr->hostname : "");
			sprintf(port, "%d", sptr->port);
			sprintf(master_id, "%d", router->serverid);
			sprintf(slave_uuid, "%s", sptr->uuid ? sptr->uuid : "");
			len = 5 + strlen(server_id) + strlen(host) + strlen(port)
					+ strlen(master_id) + strlen(slave_uuid) + 5;
			if ((pkt = gwbuf_alloc(len)) == NULL)
				return 0;
			ptr = GWBUF_DATA(pkt);
			encode_value(ptr, len - 4, 24);			// Add length of data packet
			ptr += 3;
			*ptr++ = seqno++;						// Sequence number in response
			*ptr++ = strlen(server_id);					// Length of result string
			strncpy((char *)ptr, server_id, strlen(server_id));		// Result string
			ptr += strlen(server_id);
			*ptr++ = strlen(host);					// Length of result string
			strncpy((char *)ptr, host, strlen(host));		// Result string
			ptr += strlen(host);
			*ptr++ = strlen(port);					// Length of result string
			strncpy((char *)ptr, port, strlen(port));		// Result string
			ptr += strlen(port);
			*ptr++ = strlen(master_id);					// Length of result string
			strncpy((char *)ptr, master_id, strlen(master_id));		// Result string
			ptr += strlen(master_id);
			*ptr++ = strlen(slave_uuid);					// Length of result string
			strncpy((char *)ptr, slave_uuid, strlen(slave_uuid));		// Result string
			ptr += strlen(slave_uuid);
			slave->dcb->func.write(slave->dcb, pkt);
		}
		sptr = sptr->next;
	}
	spinlock_release(&router->lock);
	return blr_slave_send_eof(router, slave, seqno);
}

/**
 * Process a slave replication registration message.
 *
 * We store the various bits of information the slave gives us and generate
 * a reply message: OK packet.
 *
 * @param	router		The router instance
 * @param	slave		The slave server
 * @param	queue		The BINLOG_DUMP packet
 * @return			Non-zero if data was sent
 */
static int
blr_slave_register(ROUTER_INSTANCE *router, ROUTER_SLAVE *slave, GWBUF *queue)
{
GWBUF	*resp;
uint8_t	*ptr;
int	slen;

	ptr = GWBUF_DATA(queue);
	ptr += 4;		// Skip length and sequence number
	if (*ptr++ != COM_REGISTER_SLAVE)
		return 0;
	slave->serverid = extract_field(ptr, 32);
	ptr += 4;
	slen = *ptr++;
	if (slen != 0)
	{
		slave->hostname = strndup((char *)ptr, slen);
		ptr += slen;
	}
	else
		slave->hostname = NULL;
	slen = *ptr++;
	if (slen != 0)
	{
		ptr += slen;
		slave->user = strndup((char *)ptr, slen);
	}
	else
		slave->user = NULL;
	slen = *ptr++;
	if (slen != 0)
	{
		slave->passwd = strndup((char *)ptr, slen);
		ptr += slen;
	}
	else
		slave->passwd = NULL;
	slave->port = extract_field(ptr, 16);
	ptr += 2;
	slave->rank = extract_field(ptr, 32);

	slave->state = BLRS_REGISTERED;

	/*
	 * Send OK response
	 */
	return blr_slave_send_ok(router, slave);
}

/**
 * Process a COM_BINLOG_DUMP message from the slave. This is the
 * final step in the process of registration. The new master, MaxScale
 * must send a response packet and generate a fake BINLOG_ROTATE event
 * with the binlog file requested by the slave. And then send a
 * FORMAT_DESCRIPTION_EVENT that has been saved from the real master.
 *
 * Once send MaxScale must continue to send binlog events to the slave.
 *
 * @param	router		The router instance
 * @param	slave		The slave server
 * @param	queue		The BINLOG_DUMP packet
 * @return			The number of bytes written to the slave
 */
static int
blr_slave_binlog_dump(ROUTER_INSTANCE *router, ROUTER_SLAVE *slave, GWBUF *queue)
{
GWBUF		*resp;
uint8_t		*ptr;
int		len, rval, binlognamelen;
REP_HEADER	hdr;
uint32_t	chksum;

	ptr = GWBUF_DATA(queue);
	len = extract_field(ptr, 24);
	binlognamelen = len - 11;
	if (binlognamelen > BINLOG_FNAMELEN)
	{
        	LOGIF(LE, (skygw_log_write(
			LOGFILE_ERROR,
			"blr_slave_binlog_dump truncating binlog filename "
			"from %d to %d",
			binlognamelen, BINLOG_FNAMELEN)));
		binlognamelen = BINLOG_FNAMELEN;
	}
	ptr += 4;		// Skip length and sequence number
	if (*ptr++ != COM_BINLOG_DUMP)
	{
        	LOGIF(LE, (skygw_log_write(
			LOGFILE_ERROR,
			"blr_slave_binlog_dump expected a COM_BINLOG_DUMP but received %d",
			*(ptr-1))));
		return 0;
	}

	slave->binlog_pos = extract_field(ptr, 32);
	ptr += 4;
	ptr += 2;
	ptr += 4;
	strncpy(slave->binlogfile, (char *)ptr, binlognamelen);
	slave->binlogfile[binlognamelen] = 0;

       	LOGIF(LD, (skygw_log_write(
		LOGFILE_DEBUG,
		"%s: COM_BINLOG_DUMP: binlog name '%s', length %d, "
		"from position %lu.", router->service->name,
			slave->binlogfile, binlognamelen, 
			(unsigned long)slave->binlog_pos)));

	slave->seqno = 1;


	if (slave->nocrc)
		len = 19 + 8 + binlognamelen;
	else
		len = 19 + 8 + 4 + binlognamelen;

	// Build a fake rotate event
	resp = gwbuf_alloc(len + 5);
	hdr.payload_len = len + 1;
	hdr.seqno = slave->seqno++;
	hdr.ok = 0;
	hdr.timestamp = 0L;
	hdr.event_type = ROTATE_EVENT;
	hdr.serverid = router->masterid;
	hdr.event_size = len;
	hdr.next_pos = 0;
	hdr.flags = 0x20;
	ptr = blr_build_header(resp, &hdr);
	encode_value(ptr, slave->binlog_pos, 64);
	ptr += 8;
	memcpy(ptr, slave->binlogfile, binlognamelen);
	ptr += binlognamelen;

	if (!slave->nocrc)
	{
		/*
		 * Now add the CRC to the fake binlog rotate event.
		 *
		 * The algorithm is first to compute the checksum of an empty buffer
		 * and then the checksum of the event portion of the message, ie we do not
		 * include the length, sequence number and ok byte that makes up the first
		 * 5 bytes of the message. We also do not include the 4 byte checksum itself.
		 */
		chksum = crc32(0L, NULL, 0);
		chksum = crc32(chksum, GWBUF_DATA(resp) + 5, hdr.event_size - 4);
		encode_value(ptr, chksum, 32);
	}

	rval = slave->dcb->func.write(slave->dcb, resp);

	/* Send the FORMAT_DESCRIPTION_EVENT */
	if (slave->binlog_pos != 4)
		blr_slave_send_fde(router, slave);

	slave->dcb->low_water  = router->low_water;
	slave->dcb->high_water = router->high_water;
	dcb_add_callback(slave->dcb, DCB_REASON_DRAINED, blr_slave_callback, slave);
	slave->state = BLRS_DUMPING;

	LOGIF(LM, (skygw_log_write(
		LOGFILE_MESSAGE,
			"%s: Slave %s, server id %d requested binlog file %s from position %lu",
			router->service->name, slave->dcb->remote,
			slave->serverid,
			slave->binlogfile, (unsigned long)slave->binlog_pos)));

	if (slave->binlog_pos != router->binlog_position ||
			strcmp(slave->binlogfile, router->binlog_name) != 0)
	{
		spinlock_acquire(&slave->catch_lock);
		slave->cstate &= ~CS_UPTODATE;
		slave->cstate |= CS_EXPECTCB;
		spinlock_release(&slave->catch_lock);
		poll_fake_write_event(slave->dcb);
	}
	return rval;
}

/**
 * Encode a value into a number of bits in a MySQL packet
 *
 * @param	data	Pointer to location in target packet
 * @param	value	The value to encode into the buffer
 * @param	len	Number of bits to encode value into
 */
static void
encode_value(unsigned char *data, unsigned int value, int len)
{
	while (len > 0)
	{
		*data++ = value & 0xff;
		value >>= 8;
		len -= 8;
	}
}


/**
 * Populate a header structure for a replication message from a GWBUF structure.
 *
 * @param pkt	The incoming packet in a GWBUF chain
 * @param hdr	The packet header to populate
 * @return 	A pointer to the first byte following the event header
 */
uint8_t *
blr_build_header(GWBUF	*pkt, REP_HEADER *hdr)
{
uint8_t	*ptr;

	ptr = GWBUF_DATA(pkt);

	encode_value(ptr, hdr->payload_len, 24);
	ptr += 3;
	*ptr++ = hdr->seqno;
	*ptr++ = hdr->ok;
	encode_value(ptr, hdr->timestamp, 32);
	ptr += 4;
	*ptr++ = hdr->event_type;
	encode_value(ptr, hdr->serverid, 32);
	ptr += 4;
	encode_value(ptr, hdr->event_size, 32);
	ptr += 4;
	encode_value(ptr, hdr->next_pos, 32);
	ptr += 4;
	encode_value(ptr, hdr->flags, 16);
	ptr += 2;

	return ptr;
}

/**
 * We have a registered slave that is behind the current leading edge of the 
 * binlog. We must replay the log entries to bring this node up to speed.
 *
 * There may be a large number of records to send to the slave, the process
 * is triggered by the slave COM_BINLOG_DUMP message and all the events must
 * be sent without receiving any new event. This measn there is no trigger into
 * MaxScale other than this initial message. However, if we simply send all the
 * events we end up with an extremely long write queue on the DCB and risk
 * running the server out of resources.
 *
 * The slave catchup routine will send a burst of replication events per single
 * call. The paramter "long" control the number of events in the burst. The
 * short burst is intended to be used when the master receive an event and 
 * needs to put the slave into catchup mode. This prevents the slave taking
 * too much time away from the thread that is processing the master events.
 *
 * At the end of the burst a fake EPOLLOUT event is added to the poll event
 * queue. This ensures that the slave callback for processing DCB write drain
 * will be called and future catchup requests will be handled on another thread.
 *
 * @param	router		The binlog router
 * @param	slave		The slave that is behind
 * @param	large		Send a long or short burst of events
 * @return			The number of bytes written
 */
int
blr_slave_catchup(ROUTER_INSTANCE *router, ROUTER_SLAVE *slave, bool large)
{
GWBUF		*head, *record;
REP_HEADER	hdr;
int		written, rval = 1, burst;
int		rotating = 0;
unsigned long	burst_size;
uint8_t		*ptr;

	if (large)
		burst = router->long_burst;
	else
		burst = router->short_burst;
	burst_size = router->burst_size;
	spinlock_acquire(&slave->catch_lock);
	if (slave->cstate & CS_BUSY)
	{
		spinlock_release(&slave->catch_lock);
		return 0;
	}
	slave->cstate |= CS_BUSY;
	spinlock_release(&slave->catch_lock);

	if (slave->file == NULL)
	{
		rotating = router->rotating;
		if ((slave->file = blr_open_binlog(router, slave->binlogfile)) == NULL)
		{
			if (rotating)
			{
				spinlock_acquire(&slave->catch_lock);
				slave->cstate |= CS_EXPECTCB;
				slave->cstate &= ~CS_BUSY;
				spinlock_release(&slave->catch_lock);
				poll_fake_write_event(slave->dcb);
				return rval;
			}
			LOGIF(LE, (skygw_log_write(
				LOGFILE_ERROR,
				"blr_slave_catchup failed to open binlog file %s",
					slave->binlogfile)));
			slave->cstate &= ~CS_BUSY;
			slave->state = BLRS_ERRORED;
			dcb_close(slave->dcb);
			return 0;
		}
	}
	slave->stats.n_bursts++;

	while (burst-- && burst_size > 0 &&
		(record = blr_read_binlog(router, slave->file, slave->binlog_pos, &hdr)) != NULL)
	{
		head = gwbuf_alloc(5);
		ptr = GWBUF_DATA(head);
		encode_value(ptr, hdr.event_size + 1, 24);
		ptr += 3;
		*ptr++ = slave->seqno++;
		*ptr++ = 0;		// OK
		head = gwbuf_append(head, record);
		slave->lastEventTimestamp = hdr.timestamp;
		if (hdr.event_type == ROTATE_EVENT)
		{
unsigned long beat1 = hkheartbeat;
			blr_close_binlog(router, slave->file);
if (hkheartbeat - beat1 > 1) LOGIF(LE, (skygw_log_write(
                                        LOGFILE_ERROR, "blr_close_binlog took %d beats",
				hkheartbeat - beat1)));
			blr_slave_rotate(router, slave, GWBUF_DATA(record));
beat1 = hkheartbeat;
			if ((slave->file = blr_open_binlog(router, slave->binlogfile)) == NULL)
			{
				if (rotating)
				{
					spinlock_acquire(&slave->catch_lock);
					slave->cstate |= CS_EXPECTCB;
					slave->cstate &= ~CS_BUSY;
					spinlock_release(&slave->catch_lock);
					poll_fake_write_event(slave->dcb);
					return rval;
				}
				LOGIF(LE, (skygw_log_write(
					LOGFILE_ERROR,
					"blr_slave_catchup failed to open binlog file %s",
					slave->binlogfile)));
				slave->state = BLRS_ERRORED;
				dcb_close(slave->dcb);
				break;
			}
if (hkheartbeat - beat1 > 1) LOGIF(LE, (skygw_log_write(
                                        LOGFILE_ERROR, "blr_open_binlog took %d beats",
				hkheartbeat - beat1)));
		}
		slave->stats.n_bytes += gwbuf_length(head);
		written = slave->dcb->func.write(slave->dcb, head);
		if (written && hdr.event_type != ROTATE_EVENT)
		{
			slave->binlog_pos = hdr.next_pos;
		}
		rval = written;
		slave->stats.n_events++;
		burst_size -= hdr.event_size;
	}
	if (record == NULL)
		slave->stats.n_failed_read++;
	spinlock_acquire(&slave->catch_lock);
	slave->cstate &= ~CS_BUSY;
	spinlock_release(&slave->catch_lock);

	if (record)
	{
		slave->stats.n_flows++;
		spinlock_acquire(&slave->catch_lock);
		slave->cstate |= CS_EXPECTCB;
		spinlock_release(&slave->catch_lock);
		poll_fake_write_event(slave->dcb);
	}
	else if (slave->binlog_pos == router->binlog_position &&
			strcmp(slave->binlogfile, router->binlog_name) == 0)
	{
		int state_change = 0;
		spinlock_acquire(&router->binlog_lock);
		spinlock_acquire(&slave->catch_lock);

		/*
		 * Now check again since we hold the router->binlog_lock
		 * and slave->catch_lock.
		 */
		if (slave->binlog_pos != router->binlog_position ||
			strcmp(slave->binlogfile, router->binlog_name) != 0)
		{
			slave->cstate &= ~CS_UPTODATE;
			slave->cstate |= CS_EXPECTCB;
			spinlock_release(&slave->catch_lock);
			spinlock_release(&router->binlog_lock);
			poll_fake_write_event(slave->dcb);
		}
		else
		{
			if ((slave->cstate & CS_UPTODATE) == 0)
			{
				slave->stats.n_upd++;
				slave->cstate |= CS_UPTODATE;
				spinlock_release(&slave->catch_lock);
				spinlock_release(&router->binlog_lock);
				state_change = 1;
			}
		}

		if (state_change)
		{
			slave->stats.n_caughtup++;
			if (slave->stats.n_caughtup == 1)
			{
				LOGIF(LM, (skygw_log_write(LOGFILE_MESSAGE,
					"%s: Slave %s is up to date %s, %lu.",
					router->service->name,
					slave->dcb->remote,
					slave->binlogfile, (unsigned long)slave->binlog_pos)));
			}
			else if ((slave->stats.n_caughtup % 50) == 0)
			{
				LOGIF(LM, (skygw_log_write(LOGFILE_MESSAGE,
					"%s: Slave %s is up to date %s, %lu.",
					router->service->name,
					slave->dcb->remote,
					slave->binlogfile, (unsigned long)slave->binlog_pos)));
			}
		}
	}
	else
	{
		if (slave->binlog_pos >= blr_file_size(slave->file)
				&& router->rotating == 0
				&& strcmp(router->binlog_name, slave->binlogfile) != 0
				&& (blr_master_connected(router)
					|| blr_file_next_exists(router, slave)))
		{
			/* We may have reached the end of file of a non-current
			 * binlog file.
			 *
			 * Note if the master is rotating there is a window during
			 * which the rotate event has been written to the old binlog
			 * but the new binlog file has not yet been created. Therefore
			 * we ignore these issues during the rotate processing.
			 */
			LOGIF(LE, (skygw_log_write(LOGFILE_ERROR,
				"Slave reached end of file for binlog file %s at %lu "
				"which is not the file currently being downloaded. "
				"Master binlog is %s, %lu. This may be caused by a "
				"previous failure of the master.",
				slave->binlogfile, (unsigned long)slave->binlog_pos,
				router->binlog_name, router->binlog_position)));
			if (blr_slave_fake_rotate(router, slave))
			{
				spinlock_acquire(&slave->catch_lock);
				slave->cstate |= CS_EXPECTCB;
				spinlock_release(&slave->catch_lock);
				poll_fake_write_event(slave->dcb);
			}
			else
			{
				slave->state = BLRS_ERRORED;
				dcb_close(slave->dcb);
			}
		}
		else if (blr_master_connected(router))
		{
			spinlock_acquire(&slave->catch_lock);
			slave->cstate |= CS_EXPECTCB;
			spinlock_release(&slave->catch_lock);
			poll_fake_write_event(slave->dcb);
		}
	}
	return rval;
}

/**
 * The DCB callback used by the slave to obtain DCB_REASON_LOW_WATER callbacks
 * when the server sends all the the queue data for a DCB. This is the mechanism
 * that is used to implement the flow control mechanism for the sending of
 * large quantities of binlog records during the catchup process.
 *
 * @param dcb		The DCB of the slave connection
 * @param reason	The reason the callback was called
 * @param data		The user data, in this case the server structure
 */
int
blr_slave_callback(DCB *dcb, DCB_REASON reason, void *data)
{
ROUTER_SLAVE		*slave = (ROUTER_SLAVE *)data;
ROUTER_INSTANCE		*router = slave->router;

	if (reason == DCB_REASON_DRAINED)
	{
		if (slave->state == BLRS_DUMPING)
		{
			spinlock_acquire(&slave->catch_lock);
			slave->cstate &= ~(CS_UPTODATE|CS_EXPECTCB);
			spinlock_release(&slave->catch_lock);
			slave->stats.n_dcb++;
			blr_slave_catchup(router, slave, true);
		}
		else
		{
        		LOGIF(LD, (skygw_log_write(
                           LOGFILE_DEBUG, "Ignored callback due to slave state %s",
					blrs_states[slave->state])));
		}
	}

	if (reason == DCB_REASON_LOW_WATER)
	{
		if (slave->state == BLRS_DUMPING)
		{
			slave->stats.n_cb++;
			blr_slave_catchup(router, slave, true);
		}
		else
		{
			slave->stats.n_cbna++;
		}
	}
	return 0;
}

/**
 * Rotate the slave to the new binlog file
 *
 * @param slave 	The slave instance
 * @param ptr		The rotate event (minus header and OK byte)
 */
void
blr_slave_rotate(ROUTER_INSTANCE *router, ROUTER_SLAVE *slave, uint8_t *ptr)
{
int	len = EXTRACT24(ptr + 9);	// Extract the event length

	len = len - (19 + 8);		// Remove length of header and position
	if (router->master_chksum)
		len -= 4;
	if (len > BINLOG_FNAMELEN)
		len = BINLOG_FNAMELEN;
	ptr += 19;	// Skip header
	slave->binlog_pos = extract_field(ptr, 32);
	slave->binlog_pos += (((uint64_t)extract_field(ptr+4, 32)) << 32);
	memcpy(slave->binlogfile, ptr + 8, len);
	slave->binlogfile[len] = 0;
}

/**
 *  Generate an internal rotate event that we can use to cause the slave to move beyond
 * a binlog file that is misisng the rotate eent at the end.
 *
 * @param router	The router instance
 * @param slave		The slave to rotate
 * @return  Non-zero if the rotate took place
 */
static int
blr_slave_fake_rotate(ROUTER_INSTANCE *router, ROUTER_SLAVE *slave)
{
char		*sptr;
int		filenum;
GWBUF		*resp;
uint8_t		*ptr;
int		len, binlognamelen;
REP_HEADER	hdr;
uint32_t	chksum;

	if ((sptr = strrchr(slave->binlogfile, '.')) == NULL)
		return 0;
	blr_close_binlog(router, slave->file);
	filenum = atoi(sptr + 1);
	sprintf(slave->binlogfile, BINLOG_NAMEFMT, router->fileroot, filenum + 1);
	slave->binlog_pos = 4;
	if ((slave->file = blr_open_binlog(router, slave->binlogfile)) == NULL)
		return 0;

	binlognamelen = strlen(slave->binlogfile);
	len = 19 + 8 + 4 + binlognamelen;
	/* no slave crc, remove 4 bytes */
	if (slave->nocrc)
		len -= 4;

	/* no slave crc, remove 4 bytes */
	if (slave->nocrc)
		len -= 4;

	// Build a fake rotate event
	resp = gwbuf_alloc(len + 5);
	hdr.payload_len = len + 1;
	hdr.seqno = slave->seqno++;
	hdr.ok = 0;
	hdr.timestamp = 0L;
	hdr.event_type = ROTATE_EVENT;
	hdr.serverid = router->masterid;
	hdr.event_size = len;
	hdr.next_pos = 0;
	hdr.flags = 0x20;
	ptr = blr_build_header(resp, &hdr);
	encode_value(ptr, slave->binlog_pos, 64);
	ptr += 8;
	memcpy(ptr, slave->binlogfile, binlognamelen);
	ptr += binlognamelen;

	/* if slave has crc add the chksum */
	if (!slave->nocrc) {
		/*
		 * Now add the CRC to the fake binlog rotate event.
		 *
		 * The algorithm is first to compute the checksum of an empty buffer
		 * and then the checksum of the event portion of the message, ie we do not
		 * include the length, sequence number and ok byte that makes up the first
		 * 5 bytes of the message. We also do not include the 4 byte checksum itself.
		 */
		chksum = crc32(0L, NULL, 0);
		chksum = crc32(chksum, GWBUF_DATA(resp) + 5, hdr.event_size - 4);
		encode_value(ptr, chksum, 32);
	}

	slave->dcb->func.write(slave->dcb, resp);
	return 1;
}

/**
 * Send a "fake" format description event to the newly connected slave
 *
 * @param router	The router instance
 * @param slave		The slave to send the event to
 */
static void
blr_slave_send_fde(ROUTER_INSTANCE *router, ROUTER_SLAVE *slave)
{
BLFILE		*file;
REP_HEADER	hdr;
GWBUF		*record, *head;
uint8_t		*ptr;
uint32_t	chksum;

	if ((file = blr_open_binlog(router, slave->binlogfile)) == NULL)
		return;
	if ((record = blr_read_binlog(router, file, 4, &hdr)) == NULL)
	{
		blr_close_binlog(router, file);
		return;
	}
	blr_close_binlog(router, file);
	head = gwbuf_alloc(5);
	ptr = GWBUF_DATA(head);
	encode_value(ptr, hdr.event_size + 1, 24); // Payload length
	ptr += 3;
	*ptr++ = slave->seqno++;
	*ptr++ = 0;		// OK
	head = gwbuf_append(head, record);
	ptr = GWBUF_DATA(record);
	encode_value(ptr, time(0), 32);		// Overwrite timestamp
	ptr += 13;
	encode_value(ptr, 0, 32);		// Set next position to 0
	/*
	 * Since we have changed the timestamp we must recalculate the CRC
	 *
	 * Position ptr to the start of the event header,
	 * calculate a new checksum
	 * and write it into the header
	 */
	ptr = GWBUF_DATA(record) + hdr.event_size - 4;
	chksum = crc32(0L, NULL, 0);
	chksum = crc32(chksum, GWBUF_DATA(record), hdr.event_size - 4);
	encode_value(ptr, chksum, 32);
	slave->dcb->func.write(slave->dcb, head);
}



/**
 * Send the field count packet in a response packet sequence.
 *
 * @param router	The router
 * @param slave		The slave connection
 * @param count		Number of columns in the result set
 * @return		Non-zero on success
 */
static int
blr_slave_send_fieldcount(ROUTER_INSTANCE *router, ROUTER_SLAVE *slave, int count)
{
GWBUF	*pkt;
uint8_t *ptr;

	if ((pkt = gwbuf_alloc(5)) == NULL)
		return 0;
	ptr = GWBUF_DATA(pkt);
	encode_value(ptr, 1, 24);			// Add length of data packet
	ptr += 3;
	*ptr++ = 0x01;					// Sequence number in response
	*ptr++ = count;					// Length of result string
	return slave->dcb->func.write(slave->dcb, pkt);
}


/**
 * Send the column definition packet in a response packet sequence.
 *
 * @param router	The router
 * @param slave		The slave connection
 * @param name		Name of the column
 * @param type		Column type
 * @param len		Column length
 * @param seqno		Packet sequence number
 * @return		Non-zero on success
 */
static int
blr_slave_send_columndef(ROUTER_INSTANCE *router, ROUTER_SLAVE *slave, char *name, int type, int len, uint8_t seqno)
{
GWBUF	*pkt;
uint8_t *ptr;

	if ((pkt = gwbuf_alloc(26 + strlen(name))) == NULL)
		return 0;
	ptr = GWBUF_DATA(pkt);
	encode_value(ptr, 22 + strlen(name), 24);	// Add length of data packet
	ptr += 3;
	*ptr++ = seqno;					// Sequence number in response
	*ptr++ = 3;					// Catalog is always def
	*ptr++ = 'd';
	*ptr++ = 'e';
	*ptr++ = 'f';
	*ptr++ = 0;					// Schema name length
	*ptr++ = 0;					// virtual table name length
	*ptr++ = 0;					// Table name length
	*ptr++ = strlen(name);				// Column name length;
	while (*name)
		*ptr++ = *name++;			// Copy the column name
	*ptr++ = 0;					// Orginal column name
	*ptr++ = 0x0c;					// Length of next fields always 12
	*ptr++ = 0x3f;					// Character set
	*ptr++ = 0;
	encode_value(ptr, len, 32);			// Add length of column
	ptr += 4;
	*ptr++ = type;
	*ptr++ = 0x81;					// Two bytes of flags
	if (type == 0xfd)
		*ptr++ = 0x1f;
	else
		*ptr++ = 0x00;
	*ptr++= 0;
	*ptr++= 0;
	*ptr++= 0;
	return slave->dcb->func.write(slave->dcb, pkt);
}


/**
 * Send an EOF packet in a response packet sequence.
 *
 * @param router	The router
 * @param slave		The slave connection
 * @param seqno		The sequence number of the EOF packet
 * @return		Non-zero on success
 */
static int
blr_slave_send_eof(ROUTER_INSTANCE *router, ROUTER_SLAVE *slave, int seqno)
{
GWBUF	*pkt;
uint8_t *ptr;

	if ((pkt = gwbuf_alloc(9)) == NULL)
		return 0;
	ptr = GWBUF_DATA(pkt);
	encode_value(ptr, 5, 24);			// Add length of data packet
	ptr += 3;
	*ptr++ = seqno;					// Sequence number in response
	*ptr++ = 0xfe;					// Length of result string
	encode_value(ptr, 0, 16);			// No errors
	ptr += 2;
	encode_value(ptr, 2, 16);			// Autocommit enabled
	return slave->dcb->func.write(slave->dcb, pkt);
}

/**
 * Send the reply only to the SQL command "DISCONNECT SERVER $server_id'
 *
 * @param	router		The binlog router instance
 * @param	slave		The slave server to which we are sending the response
 * @return	Non-zero if data was sent
 */
static int
blr_slave_send_disconnected_server(ROUTER_INSTANCE *router, ROUTER_SLAVE *slave, int server_id, int found)
{
GWBUF	*pkt;
char	state[40];
char	serverid[40];
uint8_t *ptr;
int	len, id_len, seqno = 2;

	sprintf(serverid, "%d", server_id);
	if (found)
		strcpy(state, "disconnected");
	else
		strcpy(state, "not found");

	id_len = strlen(serverid);
	len = 5 + id_len + strlen(state) + 1;

	if ((pkt = gwbuf_alloc(len)) == NULL)
		return 0;

	blr_slave_send_fieldcount(router, slave, 2);
	blr_slave_send_columndef(router, slave, "server_id", BLR_TYPE_INT, 40, seqno++);
	blr_slave_send_columndef(router, slave, "state", BLR_TYPE_STRING, 40, seqno++);
	blr_slave_send_eof(router, slave, seqno++);

	ptr = GWBUF_DATA(pkt);
	encode_value(ptr, id_len + 2 + strlen(state), 24);	// Add length of data packet
	ptr += 3;
	*ptr++ = seqno++;					// Sequence number in response

	*ptr++ = id_len;					// Length of result string
	strncpy((char *)ptr, serverid, id_len);			// Result string
	ptr += id_len;

	*ptr++ = strlen(state);					// Length of result string
	strncpy((char *)ptr, state, strlen(state));		// Result string
	ptr += strlen(state);

	slave->dcb->func.write(slave->dcb, pkt);

	return blr_slave_send_eof(router, slave, seqno++);
}


/**
 * Send the response to the SQL command "DISCONNECT SERVER $server_id'
 * and close the connection to that server
 *
 * @param	router		The binlog router instance
 * @param	slave		The slave server to which we are sending the response
 * @param	server_id	The slave server_id to disconnect
 * @return	Non-zero if data was sent to the client
 */
static int
blr_slave_disconnect_server(ROUTER_INSTANCE *router, ROUTER_SLAVE *slave, int server_id)
{
	ROUTER_OBJECT *router_obj= router->service->router;
	ROUTER_SLAVE    *sptr;
	int n;
	int server_found  = 0;

	spinlock_acquire(&router->lock);

	sptr = router->slaves;
	/* look for server_id among all registered slaves */
	while (sptr)
	{
		/* don't examine slaves with state = 0 */
		if (sptr->state != 0 && sptr->serverid == server_id)
		{
			/* server_id found */
			server_found = 1;
			LOGIF(LM, (skygw_log_write(LOGFILE_MESSAGE, "%s: Slave %s, server id %d, disconnected by %s@%s",
				router->service->name,
				sptr->dcb->remote,
				server_id,
				slave->dcb->user,
				slave->dcb->remote)));

			/* send server_id with disconnect state to client */
			n = blr_slave_send_disconnected_server(router, slave, server_id, 1);

			/* force session close for matched slave */
			router_obj->closeSession(router->service->router_instance, sptr);

			break;
		} else {
			sptr = sptr->next;
		}
	}

	spinlock_release(&router->lock);

	/** server id was not found
	 * send server_id with not found state to the client
	 */
	if (!server_found)
	{
		n = blr_slave_send_disconnected_server(router, slave, server_id, 0);
	}

	if (n == 0) {
		LOGIF(LE, (skygw_log_write(LOGFILE_ERROR, "Error: gwbuf memory allocation in "
			"DISCONNECT SERVER server_id [%d]",
			sptr->serverid)));

		blr_slave_send_error(router, slave, "Memory allocation error for DISCONNECT SERVER");
	}

	return 1;
}

/**
 * Send the response to the SQL command "DISCONNECT ALL'
 * and close the connection to all slave servers
 *
 * @param	router		The binlog router instance
 * @param	slave		The slave server to which we are sending the response
 * @return	Non-zero if data was sent to the client
 */
static int
blr_slave_disconnect_all(ROUTER_INSTANCE *router, ROUTER_SLAVE *slave)
{
	ROUTER_OBJECT *router_obj= router->service->router;
	ROUTER_SLAVE    *sptr;
	char server_id[40];
	char state[40];
	uint8_t *ptr;
	int len, seqno;
	GWBUF *pkt;

       /* preparing output result */
	blr_slave_send_fieldcount(router, slave, 2);
	blr_slave_send_columndef(router, slave, "server_id", BLR_TYPE_INT, 40, 2);
	blr_slave_send_columndef(router, slave, "state", BLR_TYPE_STRING, 40, 3);
	blr_slave_send_eof(router, slave, 4);
	seqno = 5;

	spinlock_acquire(&router->lock);
	sptr = router->slaves;

	while (sptr)
	{
		/* skip servers with state = 0 */
		if (sptr->state != 0)
		{
			sprintf(server_id, "%d", sptr->serverid);
			sprintf(state, "disconnected");

			len = 5 + strlen(server_id) + strlen(state) + 1;

			if ((pkt = gwbuf_alloc(len)) == NULL) {
				LOGIF(LE, (skygw_log_write(LOGFILE_ERROR, "Error: gwbuf memory allocation in "
					"DISCONNECT ALL for [%s], server_id [%d]",
					sptr->dcb->remote, sptr->serverid)));

				spinlock_release(&router->lock);

				blr_slave_send_error(router, slave, "Memory allocation error for DISCONNECT ALL");

				return 1;
			}

			LOGIF(LM, (skygw_log_write(LOGFILE_MESSAGE, "%s: Slave %s, server id %d, disconnected by %s@%s",
				router->service->name,
				sptr->dcb->remote, sptr->serverid, slave->dcb->user, slave->dcb->remote)));

			ptr = GWBUF_DATA(pkt);
			encode_value(ptr, len - 4, 24);                         // Add length of data packet

			ptr += 3;
			*ptr++ = seqno++;                                       // Sequence number in response
			*ptr++ = strlen(server_id);                             // Length of result string
			strncpy((char *)ptr, server_id, strlen(server_id));     // Result string
			ptr += strlen(server_id);
			*ptr++ = strlen(state);                                 // Length of result string
			strncpy((char *)ptr, state, strlen(state));             // Result string
			ptr += strlen(state);

			slave->dcb->func.write(slave->dcb, pkt);

			/* force session close*/
			router_obj->closeSession(router->service->router_instance, sptr);

		}
		sptr = sptr->next;
	}

	spinlock_release(&router->lock);

	blr_slave_send_eof(router, slave, seqno);

	return 1;
}

 /**
 * Send a MySQL OK packet to the slave backend
 *
<<<<<<< HEAD
 * @param       router          The binlog router instance
 * @param       slave           The slave server to which we are sending the response
=======
 * @param	router		The binlog router instance
 * @param	slave		The slave server to which we are sending the response
>>>>>>> 2a258206
 *
 * @return result of a write call, non-zero if write was successful
 */

static int
blr_slave_send_ok(ROUTER_INSTANCE* router, ROUTER_SLAVE* slave)
{
GWBUF   *pkt;
uint8_t *ptr;
<<<<<<< HEAD
uint8_t	ok_packet[] = {7, 0, 0, // Payload length
			1, // Seqno,
			0, // OK,
			0, 0, 2, 0, 0, 0};

	if ((pkt = gwbuf_alloc(sizeof(ok_packet))) == NULL)
		return 0;

	memcpy(GWBUF_DATA(pkt), ok_packet, sizeof(ok_packet));

	return slave->dcb->func.write(slave->dcb, pkt);
}

 /**
 * Send a MySQL OK packet with a message to the slave backend
 *
 * @param       router          The binlog router instance
 * @param	message		The message to send
 * @param       slave           The slave server to which we are sending the response
 *
 * @return result of a write call, non-zero if write was successful
 */

static int
blr_slave_send_ok_message(ROUTER_INSTANCE* router, ROUTER_SLAVE* slave, char *message)
{
GWBUF   *pkt;
uint8_t *ptr;

        if ((pkt = gwbuf_alloc(11+strlen(message)+1)) == NULL)
                return 0;
        ptr = GWBUF_DATA(pkt);
        *ptr++ = 7 + strlen(message) +1;     // Payload length
        *ptr++ = 0;
        *ptr++ = 0;
        *ptr++ = 1;     // Seqno
        *ptr++ = 0;     // ok
        *ptr++ = 0;
        *ptr++ = 0;

        *ptr++ = 2;
        *ptr++ = 0;

	if(strlen(message) == 0) {
                *ptr++ = 0;
                *ptr++ = 0;
	} else {
        	*ptr++ = 1;
        	*ptr++ = 0;
        	*ptr++ = strlen(message);
		strcpy((char *)ptr, message);
	}

        return slave->dcb->func.write(slave->dcb, pkt);
}


/**
 * Stop current replication from master
 *
 * @param router	The binlog router instance
 * @param slave		The slave server to which we are sending the response* 
 * @return		Always 1 for error, for send_ok the bytes sent
 *
 */

static int
blr_stop_slave(ROUTER_INSTANCE* router, ROUTER_SLAVE* slave)
{
        /* if unconfigured return an error */
	if (router->master_state == BLRM_UNCONFIGURED) {
		blr_slave_send_warning_message(router, slave, "1255:Slave already has been stopped");

		return 1;
	}

        /* if already stopped return an error */
	if (router->master_state == BLRM_SLAVE_STOPPED) {
		blr_slave_send_warning_message(router, slave, "1255:Slave already has been stopped");

		return 1;
	}

	if (router->master) {
		if (router->master->fd != -1 && router->master->state == DCB_STATE_POLLING) {
			blr_master_close(router);
		}
	}

	spinlock_acquire(&router->lock);

	router->master_state = BLRM_SLAVE_STOPPED;

	/* set last_safe_pos */
	router->last_safe_pos = router->binlog_position;

	/**
	 * Set router->prevbinlog to router->binlog_name
	 * The FDE event with current filename may arrive after STOP SLAVE is received
	 */

	if (strcmp(router->binlog_name, router->prevbinlog) != 0)
		strncpy(router->prevbinlog, router->binlog_name, BINLOG_FNAMELEN);

	if (router->client) {
		if (router->client->fd != -1 && router->client->state == DCB_STATE_POLLING) {
			dcb_close(router->client);
			router->client = NULL;
		}
	}

	/* Discard the queued residual data */
	while (router->residual)
	{
		router->residual = gwbuf_consume(router->residual, GWBUF_LENGTH(router->residual));
	}
	router->residual = NULL;

	/* Now it is safe to unleash other threads on this router instance */
	router->reconnect_pending = 0;
	router->active_logs = 0;

	spinlock_release(&router->lock);

	LOGIF(LM, (skygw_log_write(
		LOGFILE_MESSAGE,
		"%s: STOP SLAVE executed by %s@%s. Disconnecting from master %s:%d, read up to log %s, pos %lu, transaction safe pos %lu",
		router->service->name,
		slave->dcb->user,
		slave->dcb->remote,
		router->service->dbref->server->name,
		router->service->dbref->server->port,
		router->binlog_name, router->current_pos, router->binlog_position)));

	if (router->trx_safe && router->pending_transaction) {
		char message[BINLOG_ERROR_MSG_LEN+1] = "";
		snprintf(message, BINLOG_ERROR_MSG_LEN, "1105:Stopped slave mid-transaction in binlog file %s, pos %lu, incomplete transaction starts at pos %lu", router->binlog_name, router->current_pos, router->binlog_position);

		return blr_slave_send_warning_message(router, slave, message);
	} else {
		return blr_slave_send_ok(router, slave);
	}
}

/**
 * Start replication from current configured master
 *
 * @param router	The binlog router instance
 * @param slave		The slave server to which we are sending the response
 * @return		Always 1 for error, for send_ok the bytes sent
 * 
 */

static int
blr_start_slave(ROUTER_INSTANCE* router, ROUTER_SLAVE* slave)
{
	char path[PATH_MAX+1]="";
	int loaded;

	/* if unconfigured return an error */
	if (router->master_state == BLRM_UNCONFIGURED) {
		blr_slave_send_error_packet(slave, "The server is not configured as slave; fix in config file or with CHANGE MASTER TO", (unsigned int)1200, NULL);

		return 1;
	}

	/* if running return an error */
	if (router->master_state != BLRM_UNCONNECTED && router->master_state != BLRM_SLAVE_STOPPED) {
		blr_slave_send_warning_message(router, slave, "1254:Slave is already running");

		return 1;
	}

	spinlock_acquire(&router->lock);
	router->master_state = BLRM_UNCONNECTED;
	spinlock_release(&router->lock);

	/* create a new binlog or just use current one */
	if (strlen(router->prevbinlog) && strcmp(router->prevbinlog, router->binlog_name)) {
		if (router->trx_safe && router->pending_transaction) {
			char msg[BINLOG_ERROR_MSG_LEN+1] = "";
			char file[PATH_MAX+1] = "";
			struct stat statb;
			unsigned long filelen = 0;

			snprintf(file, PATH_MAX, "%s/%s", router->binlogdir, router->prevbinlog);

			/* Get file size */
			if (stat(file, &statb) == 0)
				filelen = statb.st_size;

			/* Prepare warning message */
			snprintf(msg, BINLOG_ERROR_MSG_LEN, "1105:Truncated partial transaction in file %s, starting at pos %lu, ending at pos %lu. File %s now has length %lu.", router->prevbinlog, router->last_safe_pos, filelen, router->prevbinlog, router->last_safe_pos);
			/* Truncate previous binlog file to last_safe pos */
			truncate(file, router->last_safe_pos);

			/* Log it */
			LOGIF(LE, (skygw_log_write(
				LOGFILE_ERROR,
					"Warning: a transaction is still opened at pos %lu"
					" File %s will be truncated. "
					"Next binlog file is %s at pos %lu, "
					"START SLAVE is required again.",
					router->last_safe_pos,
					router->prevbinlog,
					router->binlog_name,
					4)));

			spinlock_acquire(&router->lock);

			router->pending_transaction = 0;
			router->last_safe_pos = 0;
			router->master_state = BLRM_UNCONNECTED;
			router->current_pos = 4;
			router->binlog_position = 4;

			spinlock_release(&router->lock);

			/* Send warning message to mysql command */
			blr_slave_send_warning_message(router, slave, msg);
		}

		/* create new one */
		blr_file_new_binlog(router, router->binlog_name);
	} else {
		if (router->binlog_fd == -1) {
			/* create new one */
			blr_file_new_binlog(router, router->binlog_name);
		} else {
			/* use existing one */
			blr_file_use_binlog(router, router->binlog_name);
		}
	}

	blr_start_master(router);
	
	LOGIF(LM, (skygw_log_write(
		LOGFILE_MESSAGE,
		"%s: START SLAVE executed by %s@%s. Trying connection to master %s:%d, binlog %s, pos %lu, transaction safe pos %lu",
		router->service->name,
		slave->dcb->user,
		slave->dcb->remote,
		router->service->dbref->server->name,
		router->service->dbref->server->port,
		router->binlog_name,
		router->current_pos, router->binlog_position)));

        /* File path for router cached authentication data */
        strcpy(path, router->binlogdir);
        strncat(path, "/cache", PATH_MAX);

        strncat(path, "/dbusers", PATH_MAX);

        /* Try loading dbusers from configured backends */
        loaded = load_mysql_users(router->service);

        if (loaded < 0)
        {
                LOGIF(LE, (skygw_log_write_flush(
                        LOGFILE_ERROR,
                        "Error : Unable to load users for service %s",
                        router->service->name)));
	} else {
		/* update cached data */
		if (loaded > 0)
			blr_save_dbusers(router);
	}

	return blr_slave_send_ok(router, slave);
}

/**
 * Construct an error packet reply with specified code and status
 *
 * @param slave		The slave server instance
 * @param msg		The error message to send
 * @param err_num	The error number to send
 * @param status	The error status
 */

static void
blr_slave_send_error_packet(ROUTER_SLAVE *slave, char *msg, unsigned int err_num, char *status)
{
GWBUF		*pkt;
unsigned char   *data;
int             len;
unsigned int	mysql_errno = 0;
char		*mysql_state;
uint8_t		mysql_err[2];

	if ((pkt = gwbuf_alloc(strlen(msg) + 13)) == NULL)
		return;

	if (status != NULL)
		mysql_state = status;
	else
		mysql_state = "HY000";

	if (err_num > 0)
		mysql_errno = err_num;
	else
		mysql_errno = (unsigned int)2003;

	data = GWBUF_DATA(pkt);
	len = strlen(msg) + 9;

	encode_value(&data[0], len, 24);	// Payload length

	data[3] = 1;				// Sequence id

	data[4] = 0xff;				// Error indicator

	encode_value(&data[5], mysql_errno, 16);// Error Code

	data[7] = '#';				// Status message first char
	strncpy((char *)&data[8], mysql_state, 5); // Status message

	memcpy(&data[13], msg, strlen(msg));	// Error Message

	slave->dcb->func.write(slave->dcb, pkt);
}

/**
 * handle a 'change master' operation
 *
 * @param router	The router instance
 * @param command	The change master SQL command
 * @param error		The error message, preallocated BINLOG_ERROR_MSG_LEN + 1 bytes
 * @return		0 on success, 1 on success with new binlog, -1 on failure
 */
static
int blr_handle_change_master(ROUTER_INSTANCE* router, char *command, char *error) {
	char *master_logfile = NULL;
	char *master_log_pos = NULL;
	int change_binlog = 0;
	long long pos = 0;
	MASTER_SERVER_CFG *current_master = NULL;
	CHANGE_MASTER_OPTIONS change_master;
	int parse_ret;
	char *cmd_ptr;
	char *cmd_string;
	
	if ((cmd_ptr = strcasestr(command, "TO")) == NULL) {
		strncpy(error, "statement doesn't have the CHANGE MASTER TO syntax", BINLOG_ERROR_MSG_LEN);
		return -1;
	}

	if ((cmd_string = strdup(cmd_ptr + 2)) == NULL) {
		strncpy(error, "error allocating memory for statement parsing", BINLOG_ERROR_MSG_LEN);
		LOGIF(LE, (skygw_log_write_flush(LOGFILE_ERROR, "%s: %s", router->service->name, error)));

		return -1;
	}

	/* Parse SQL command and populate with found options the change_master struct */
	memset(&change_master, 0, sizeof(change_master));

	parse_ret = blr_parse_change_master_command(cmd_string, error, &change_master);

	free(cmd_string);

	if (parse_ret) {
		LOGIF(LE, (skygw_log_write_flush(LOGFILE_ERROR, "%s CHANGE MASTER TO parse error: %s", router->service->name, error)));

		blr_master_free_parsed_options(&change_master);

		return -1;
	}

	/* allocate struct for current replication parameters */
	current_master = (MASTER_SERVER_CFG *)calloc(1, sizeof(MASTER_SERVER_CFG));

	if (!current_master) {
		strncpy(error, "error allocating memory for blr_master_get_config", BINLOG_ERROR_MSG_LEN);
		LOGIF(LE, (skygw_log_write_flush(LOGFILE_ERROR, "%s: %s", router->service->name, error)));

		blr_master_free_parsed_options(&change_master);

		return -1;
	}

	/* save data */
	blr_master_get_config(router, current_master);

	spinlock_acquire(&router->lock);

	/*
	 * Change values in the router->service->dbref->server structure
	 * Change filename and position in the router structure
	 */

	/* Set new binlog position from parsed SQL command */
	master_log_pos = change_master.binlog_pos;
        if (master_log_pos == NULL) {
                pos = 0;
        } else {
                pos = atoll(master_log_pos);
        }

	/* Change the replication user */
	blr_set_master_user(router, change_master.user);

	/* Change the replication password */
	blr_set_master_password(router, change_master.password);

	/* Change the master name/address */
	blr_set_master_hostname(router, change_master.host);

	/* Change the master port */
	blr_set_master_port(router, change_master.port);

	/**
	 * Change the binlog filename to request from master
	 * New binlog file could be the next one or current one
	 */
	master_logfile = blr_set_master_logfile(router, change_master.binlog_file, error);

	if (master_logfile == NULL && router->master_state == BLRM_UNCONFIGURED) {
		/* if there is another error message keep it */
		if (!strlen(error)) {
			strcpy(error, "Router is not configured for master connection, MASTER_LOG_FILE is required");
		}

		LOGIF(LE, (skygw_log_write_flush(LOGFILE_ERROR, "%s: %s", router->service->name, error)));

		/* restore previous master_host and master_port */
		blr_master_restore_config(router, current_master);

		blr_master_free_parsed_options(&change_master);

		spinlock_release(&router->lock);

		return -1;
	}

	/**
	 * If MASTER_LOG_FILE is not set
	 * and master connection is configured
	 * set master_logfile to current binlog_name
	 */
	if (master_logfile == NULL) {
		/* if errors returned */
		if (strlen(error)) {

			LOGIF(LE, (skygw_log_write_flush(LOGFILE_ERROR, "%s: %s", router->service->name, error)));

			/* restore previous master_host and master_port */
			blr_master_restore_config(router, current_master);

			blr_master_free_parsed_options(&change_master);

			spinlock_release(&router->lock);

			return -1;
		} else {
			/* If not set by CHANGE MASTER, use current binlog if configured */
			if (router->master_state != BLRM_UNCONFIGURED) {
				master_logfile = strdup(router->binlog_name);
			} 
		}
	}

	/**
	 * If master connection is configured check new binlog name:
	 * If binlog name has changed to next one only position 4 is allowed
	 */

	if (strcmp(master_logfile, router->binlog_name) && router->master_state != BLRM_UNCONFIGURED) {
		int return_error = 0;
		if (master_log_pos == NULL) {
			snprintf(error, BINLOG_ERROR_MSG_LEN, "Please provide an explicit MASTER_LOG_POS for new MASTER_LOG_FILE %s: "
				"Permitted binlog pos is %d. Current master_log_file=%s, master_log_pos=%lu",
				master_logfile,
				4,
				router->binlog_name,
				router->current_pos);

			return_error = 1;
		} else {
			if (pos != 4) {
				snprintf(error, BINLOG_ERROR_MSG_LEN, "Can not set MASTER_LOG_POS to %s for MASTER_LOG_FILE %s: "
					"Permitted binlog pos is %d. Current master_log_file=%s, master_log_pos=%lu",
					master_log_pos,
					master_logfile,
					4,
					router->binlog_name,
					router->current_pos);

				return_error = 1;
			}
		}

		/* return an error or set new binlog name at pos 4 */
		if (return_error) {

			LOGIF(LE, (skygw_log_write_flush(LOGFILE_ERROR, "%s: %s", router->service->name, error)));

			/* restore previous master_host and master_port */
			blr_master_restore_config(router, current_master);

			blr_master_free_parsed_options(&change_master);

			free(master_logfile);

			spinlock_release(&router->lock);

			return -1;

		} else {
			/* set new filename at pos 4 */
			memset(router->binlog_name, '\0', sizeof(router->binlog_name));
			strncpy(router->binlog_name, master_logfile, BINLOG_FNAMELEN);

			router->current_pos = 4;
			router->binlog_position = 4;

			LOGIF(LT, (skygw_log_write(LOGFILE_TRACE, "%s: New MASTER_LOG_FILE is [%s]",
				router->service->name,
				router->binlog_name)));
		}
	} else {
		/**
		 * Same binlog or master connection not configured
		 * Position cannot be different from current pos or 4 (if BLRM_UNCONFIGURED)
		 */
		int return_error = 0;

		if (router->master_state == BLRM_UNCONFIGURED) {
			if (master_log_pos != NULL && pos != 4) {
				snprintf(error, BINLOG_ERROR_MSG_LEN, "Can not set MASTER_LOG_POS to %s: "
					"Permitted binlog pos is 4. Specified master_log_file=%s",
					master_log_pos,
					master_logfile);
			
				return_error = 1;
			}

		} else {
			if (master_log_pos != NULL && pos != router->current_pos) {
				snprintf(error, BINLOG_ERROR_MSG_LEN, "Can not set MASTER_LOG_POS to %s: "
					"Permitted binlog pos is %lu. Current master_log_file=%s, master_log_pos=%lu",
					master_log_pos,
					router->current_pos,
					router->binlog_name,
					router->current_pos);

				return_error = 1;
			}
		}

		/* log error and return */
		if (return_error) {
			LOGIF(LE, (skygw_log_write_flush(LOGFILE_ERROR, "%s: %s", router->service->name, error)));

			/* restore previous master_host and master_port */
			blr_master_restore_config(router, current_master);

			blr_master_free_parsed_options(&change_master);

			free(master_logfile);

			spinlock_release(&router->lock);

			return -1;
		} else {
			/**
			 * no pos change, set it to 4 if BLRM_UNCONFIGURED
			 * Also set binlog name if UNCOFIGURED
			 */
			if (router->master_state == BLRM_UNCONFIGURED) {
				router->current_pos = 4;
				router->binlog_position = 4;
				memset(router->binlog_name, '\0', sizeof(router->binlog_name));
				strncpy(router->binlog_name, master_logfile, BINLOG_FNAMELEN);

				LOGIF(LT, (skygw_log_write(LOGFILE_TRACE, "%s: New MASTER_LOG_FILE is [%s]",
					router->service->name,
					router->binlog_name)));
			}

			LOGIF(LT, (skygw_log_write(LOGFILE_TRACE, "%s: New MASTER_LOG_POS is [%u]",
				router->service->name,
				router->current_pos)));
		}
	}

	/* Log config changes (without passwords) */

	LOGIF(LM, (skygw_log_write(LOGFILE_MESSAGE, "%s: 'CHANGE MASTER TO executed'. Previous state MASTER_HOST='%s', MASTER_PORT=%i, MASTER_LOG_FILE='%s', MASTER_LOG_POS=%lu, MASTER_USER='%s'. New state is MASTER_HOST='%s', MASTER_PORT=%i, MASTER_LOG_FILE='%s', MASTER_LOG_POS=%lu, MASTER_USER='%s'",
		router->service->name,
		current_master->host,current_master->port, current_master->logfile, current_master->pos, current_master->user,
		router->service->dbref->server->name,
		router->service->dbref->server->port,
		router->binlog_name,
		router->current_pos,
		router->user)));

	blr_master_free_config(current_master);

	blr_master_free_parsed_options(&change_master);

	free(master_logfile);

	if (router->master_state == BLRM_UNCONFIGURED)
		change_binlog = 1;	

	spinlock_release(&router->lock);

	return change_binlog;
}

/*
 * Set new master hostname
 *
 * @param router	Current router instance
 * @param hostname	The hostname to set
 * @return		1 for applied change, 0 otherwise
 */
static int
blr_set_master_hostname(ROUTER_INSTANCE *router, char *hostname) {

	if (hostname) {
		char *ptr;
		char *end;
		ptr = strchr(hostname, '\'');
		if (ptr)
			ptr++;
		else
			ptr = hostname;
		end = strchr(ptr, '\'');
		if (end)
			*end ='\0';

		server_update_address(router->service->dbref->server, ptr);

		LOGIF(LT, (skygw_log_write(LOGFILE_TRACE, "%s: New MASTER_HOST is [%s]",
			router->service->name,
			router->service->dbref->server->name)));

		return 1;
	}

	return 0;
}

/**
 * Set new master port
 *
 * @param router	Current router instance
 * @param port		The server TCP port
 * @return		1 for applied change, 0 otherwise
 */

static int
blr_set_master_port(ROUTER_INSTANCE *router, char *port) {
	unsigned short new_port;

	if (port != NULL) {

		new_port = atoi(port);

		if (new_port) {
			server_update_port(router->service->dbref->server, new_port);

			LOGIF(LT, (skygw_log_write(LOGFILE_TRACE, "%s: New MASTER_PORT is [%i]",
				router->service->name,
				router->service->dbref->server->port)));

			return 1;
		}
	}

	return 0;
}

/*
 * Set new master binlog file
 *
 * The routing must be called holding router->lock 
 *
 * @param router	Current router instance
 * @param filename	Binlog file name
 * @param error		The error msg for command, pre-allocated BINLOG_ERROR_MSG_LEN + 1 bytes
 * @return		New binlog file or NULL on error
 */
static char *
blr_set_master_logfile(ROUTER_INSTANCE *router, char *filename, char *error) {
	int change_binlog = 0;
	char *new_binlog_file = NULL;

	if (filename) {
		long next_binlog_seqname;
		char *file_ptr;
		char *end;

		file_ptr = strchr(filename, '\'');
		if (file_ptr)
			file_ptr++;
		else
			file_ptr = filename;

		end = strchr(file_ptr, '\'');	
                if (end)
                        *end ='\0';

		/* check binlog filename format */
		end = strchr(file_ptr, '.');

		if (!end) {

			snprintf(error, BINLOG_ERROR_MSG_LEN, "%s: selected binlog [%s] is not in the format"
				" '%s.yyyyyy'",
				router->service->name,
				file_ptr,
				router->fileroot);

			return NULL;
		}

		end++;

		if (router->master_state == BLRM_UNCONFIGURED) {
			char *stem_end;
			stem_end = strrchr(file_ptr, '.');
			/* set filestem */
			if (stem_end) {
				if (router->fileroot)
					free(router->fileroot);
				router->fileroot = strndup(file_ptr, stem_end-file_ptr);
			}

			/* return new filename */
			new_binlog_file = strdup(file_ptr);

			return new_binlog_file;
		}
	
		/* get next binlog file name, assuming filestem is the same */
		next_binlog_seqname = blr_file_get_next_binlogname(router);

		if (!next_binlog_seqname) {

			snprintf(error, BINLOG_ERROR_MSG_LEN, "%s: cannot get the next MASTER_LOG_FILE name from current binlog [%s]",
				router->service->name,
				router->binlog_name);

			return NULL;
		}

		/* Compare binlog file name with current one */
		if (strcmp(router->binlog_name, file_ptr) == 0) {
			/* No binlog name change, eventually new position will be checked later */
			change_binlog = 0;
		} else {
			/*
			 * This is a new binlog file request
			 * If file is not the next one return an error
			 */
			if (atoi(end) != next_binlog_seqname) {

				snprintf(error, BINLOG_ERROR_MSG_LEN, "Can not set MASTER_LOG_FILE to %s: Permitted binlog file names are "
					"%s or %s.%06li. Current master_log_file=%s, master_log_pos=%lu",
					file_ptr,
					router->binlog_name,
					router->fileroot,
					next_binlog_seqname,
					router->binlog_name,
					router->current_pos);

				return NULL;
			}

			/* Binlog file name succesfully changed */
			change_binlog = 1;
		}

		/* allocate new filename */
		new_binlog_file = strdup(file_ptr);

	}

	return new_binlog_file;
}

/**
 * Get master configuration store it
 *
 * @param router	Current router instance
 * @param curr_master	Preallocated struct to fill
 */
static void
blr_master_get_config(ROUTER_INSTANCE *router, MASTER_SERVER_CFG *curr_master) {
	curr_master->port = router->service->dbref->server->port;
	curr_master->host = strdup(router->service->dbref->server->name);
	curr_master->pos = router->current_pos;
	curr_master->safe_pos = router->binlog_position;
	strncpy(curr_master->logfile, router->binlog_name, BINLOG_FNAMELEN);
	curr_master->user = strdup(router->user);
	curr_master->password = strdup(router->password);
	curr_master->filestem = strdup(router->fileroot);
}

/**
 *  Free a master configuration struct
 *
 * @param master_cfg	Saved master configuration to free
 */
static void
blr_master_free_config(MASTER_SERVER_CFG *master_cfg) {
	free(master_cfg->host);
	free(master_cfg->user);
	free(master_cfg->password);
	free(master_cfg->filestem);

	free(master_cfg);
}

/**
 * Restore master configuration values for host and port
 *
 * @param router	Current router instance
 * @param prev_master	Previous saved master configuration
 */
static void
blr_master_restore_config(ROUTER_INSTANCE *router, MASTER_SERVER_CFG *prev_master) {
	server_update_address(router->service->dbref->server, prev_master->host);
	server_update_port(router->service->dbref->server, prev_master->port);

	blr_master_free_config(prev_master);
}

/**
 * Set all the master configuration fields to empty values
 *
 * @param router	Current router instance
 */
static void
blr_master_set_empty_config(ROUTER_INSTANCE *router) {
	server_update_address(router->service->dbref->server, "none");
	server_update_port(router->service->dbref->server, (unsigned short)3306);

	router->current_pos = 4;
	router->binlog_position = 4;
	strcpy(router->binlog_name, "");
}

/**
 * Restore all master configuration values
 *
 * @param router	Current router instance
 * @param prev_master	Previous saved master configuration
 */
static void
blr_master_apply_config(ROUTER_INSTANCE *router, MASTER_SERVER_CFG *prev_master) {
	server_update_address(router->service->dbref->server, prev_master->host);
	server_update_port(router->service->dbref->server, prev_master->port);
	router->current_pos = prev_master->pos;
	router->binlog_position = prev_master->safe_pos;
	strcpy(router->binlog_name, prev_master->logfile);
	if (router->user) {
		free(router->user);
		router->user = strdup(prev_master->user);
	}
	if (router->password) {
		free(router->password);
		router->password = strdup(prev_master->password);
	}
	if (router->fileroot) {
		free(router->fileroot);
		router->fileroot = strdup(prev_master->filestem);
	}
}

/**
 * Change the replication user
 *
 * @param router	Current router instance
 * @param user		The userto set
 * @return		1 for applied change, 0 otherwise
 */
static int
blr_set_master_user(ROUTER_INSTANCE *router, char *user) {

        if (user != NULL) {
                char *ptr;
                char *end;
                ptr = strchr(user, '\'');
                if (ptr)
                        ptr++;
		else
			ptr = user;

                end = strchr(ptr, '\'');
                if (end)
                        *end ='\0';

                if (router->user) {
                        free(router->user);
                }
                router->user = strdup(ptr);

                LOGIF(LT, (skygw_log_write(LOGFILE_TRACE, "%s: New MASTER_USER is [%s]",
                        router->service->name,
                        router->user)));

		return 1;
        }

	return 0;
}

/**
 * Change the replication password
 *
 * @param router	Current router instance
 * @param password	The password to set
 * @return		1 for applied change, 0 otherwise
 */
static int
blr_set_master_password(ROUTER_INSTANCE *router, char *password) {
        if (password != NULL) {
                char *ptr;
                char *end;
                ptr = strchr(password, '\'');
                if (ptr)
                        ptr++;
		else
			ptr = password;

                end = strchr(ptr, '\'');
                if (end)
                        *end ='\0';

                if (router->password) {
                        free(router->password);
                }
                router->password = strdup(ptr);

		/* don't log new password */

		return 1;
        }

	return 0;
}


/**
 * Parse a CHANGE MASTER TO SQL command
 *
 * @param input		The command to be parsed
 * @param error_string	Pre-allocated string for error message, BINLOG_ERROR_MSG_LEN + 1 bytes
 * @param config	master option struct to fill
 * @return		0 on success, 1 on failure
 */
static int
blr_parse_change_master_command(char *input, char *error_string, CHANGE_MASTER_OPTIONS *config) {
char    *sep = ",";
char    *word, *brkb;

	if ((word = strtok_r(input, sep, &brkb)) == NULL) {
		sprintf(error_string, "Unable to parse query [%s]", input);
		return 1;
        } else {
		/* parse options key=val */
		if (blr_handle_change_master_token(word, error_string, config))
			return 1;
	}  

	while ((word = strtok_r(NULL, sep, &brkb)) != NULL) {
		/* parse options key=val */
		if (blr_handle_change_master_token(word, error_string, config))
			return 1;
	}

	return 0;
}

/**
 * Validate option and set the value for a change master option
 *
 * @param input		Current option with value
 * @param error		pre-allocted string for error message, BINLOG_ERROR_MSG_LEN + 1 bytes
 * @param config	master option struct to fill
 * @return		0 on success, 1 on error
 */
static int
blr_handle_change_master_token(char *input, char *error, CHANGE_MASTER_OPTIONS *config) {
/* space+TAB+= */
char    *sep = " 	=";
char    *word, *brkb;
char	*value = NULL;
char	**option_field = NULL;

	if ((word = strtok_r(input, sep, &brkb)) == NULL) {
		sprintf(error, "error parsing %s", brkb);
		return 1;
	} else {
		if ((option_field = blr_validate_change_master_option(word, config)) == NULL) {
			sprintf(error, "option '%s' is not supported", word);

			return 1;
		}

		/* value must be freed after usage */
		if ((value = blr_get_parsed_command_value(brkb)) == NULL) {
			sprintf(error, "missing value for '%s'", word);
			return 1;
		} else {
			*option_field = value;
		}
	}

	return 0;
}

/**
 * Get value of a change master option
 *
 * @param input		Current option with value
 * @return		The new allocated option value or NULL
 */
static char *
blr_get_parsed_command_value(char *input) {
/* space+TAB+= */
char    *sep = "	 =";
char	*ret = NULL;
char 	*word;
char	*value = NULL;

	if (strlen(input))
		value = strdup(input);
	else
		return ret;

	if ((word = strtok_r(NULL, sep, &input)) != NULL) {
		char *ptr;

		/* remove trailing spaces */
		ptr = value + strlen(value) - 1;
		while (ptr > value && isspace(*ptr))
			*ptr-- = 0;

		ret = strdup(strstr(value, word));

		free(value);
	}

	return ret;
}

/**
 * Validate a change master option
 *
 * @param option	The option to check
 * @param config	The option structure
 * @return		A pointer to the field in the option strucure or NULL
 */
static char
**blr_validate_change_master_option(char *option, CHANGE_MASTER_OPTIONS *config) {
	if (strcasecmp(option, "master_host") == 0) {
		return &config->host;
	} else if (strcasecmp(option, "master_port") == 0) {
		return &config->port;
	} else if (strcasecmp(option, "master_log_file") == 0) {
		return &config->binlog_file;
	} else if (strcasecmp(option, "master_log_pos") == 0) {
		return &config->binlog_pos;
	} else if (strcasecmp(option, "master_user") == 0) {
		return &config->user;
	} else if (strcasecmp(option, "master_password") == 0) {
		return &config->password;
	} else {
		return NULL;
	}
}

/**
 *  Free parsed master options struct pointers
 *
 * @param options    Parsed option struct
 */
static void
blr_master_free_parsed_options(CHANGE_MASTER_OPTIONS *options) {
        free(options->host);
	options->host = NULL;

        free(options->port);
	options->port = NULL;

        free(options->user);
	options->user = NULL;

        free(options->password);
	options->password = NULL;

        free(options->binlog_file);
	options->binlog_file = NULL;

        free(options->binlog_pos);
	options->binlog_pos = NULL;
}

/**
 * Send a MySQL protocol response for selected variable
 *
 * @param	router		The binlog router instance
 * @param	slave		The slave server to which we are sending the response
 * @param	variable	The variable name
 * @param	value		The variable value
 * @param       column_type     The variable value type (string or int)
 * @return	Non-zero if data was sent
 */
static int
blr_slave_send_var_value(ROUTER_INSTANCE *router, ROUTER_SLAVE *slave, char *variable, char *value, int column_type)
{
GWBUF	*pkt;
uint8_t *ptr;
int	len, vers_len;

	vers_len = strlen(value);
	blr_slave_send_fieldcount(router, slave, 1);
	blr_slave_send_columndef(router, slave, variable, column_type, vers_len, 2);
	blr_slave_send_eof(router, slave, 3);

	len = 5 + vers_len;
	if ((pkt = gwbuf_alloc(len)) == NULL)
		return 0;
	ptr = GWBUF_DATA(pkt);
	encode_value(ptr, vers_len + 1, 24);		// Add length of data packet
	ptr += 3;
	*ptr++ = 0x04;					// Sequence number in response
	*ptr++ = vers_len;				// Length of result string
	strncpy((char *)ptr, value, vers_len);		// Result string
	ptr += vers_len;
	slave->dcb->func.write(slave->dcb, pkt);

	return blr_slave_send_eof(router, slave, 5);
}

/**
 * Send the response to the SQL command "SHOW VARIABLES LIKE 'xxx'
 *
 * @param       router          The binlog router instance
 * @param       slave           The slave server to which we are sending the response
 * @param       variable        The variable name
 * @param       value        	The variable value
 * @param       column_type     The variable value type (string or int)
 * @return      Non-zero if data was sent
 */
static int
blr_slave_send_variable(ROUTER_INSTANCE *router, ROUTER_SLAVE *slave, char *variable, char *value, int column_type)
{
GWBUF   *pkt;
uint8_t *ptr;
int     len, vers_len, seqno = 2;
char	*p = strdup(variable);
int	var_len;
char	*old_ptr = p;

	/* Remove heading and trailing "'" */
	if(*p == '\'')
		p++;
	if (p[strlen(p)-1] == '\'')
		p[strlen(p)-1] = '\0';

	var_len  = strlen(p);

	/* force lowercase */
	for(int i = 0; i< var_len; i++) {
		p[i] = tolower(p[i]);
	}

        blr_slave_send_fieldcount(router, slave, 2);

	blr_slave_send_columndef_with_info_schema(router, slave, "Variable_name", BLR_TYPE_STRING, 40, seqno++);
	blr_slave_send_columndef_with_info_schema(router, slave, "Value", column_type, 40, seqno++);

        blr_slave_send_eof(router, slave, seqno++);

        vers_len = strlen(value);
        len = 5 + vers_len + var_len + 1;
        if ((pkt = gwbuf_alloc(len)) == NULL)
                return 0;
        ptr = GWBUF_DATA(pkt);
        encode_value(ptr, vers_len + 2 + var_len, 24);	// Add length of data packet
        ptr += 3;
        *ptr++ = seqno++;				// Sequence number in response
        *ptr++ = var_len;				// Length of result string
        strncpy((char *)ptr, p, var_len);		// Result string with var name
        ptr += var_len;
        *ptr++ = vers_len;				// Length of result string
        strncpy((char *)ptr, value, vers_len);		// Result string with var value
        ptr += vers_len;
        slave->dcb->func.write(slave->dcb, pkt);

	free(old_ptr);

        return blr_slave_send_eof(router, slave, seqno++);
}

/**
 * Send the column definition packet for a variable in a response packet sequence.
 *
 * It adds information_schema and variables and variable_name
 *
 * @param router	The router
 * @param slave		The slave connection
 * @param name		Name of the column
 * @param type		Column type
 * @param len		Column length
 * @param seqno		Packet sequence number
 * @return		Non-zero on success
 */
static int
blr_slave_send_columndef_with_info_schema(ROUTER_INSTANCE *router, ROUTER_SLAVE *slave, char *name, int type, int len, uint8_t seqno)
{
GWBUF	*pkt;
uint8_t *ptr;
int	info_len = strlen("information_schema");
int	virtual_table_name_len = strlen("VARIABLES");
int	table_name_len = strlen("VARIABLES");
int	column_name_len = strlen(name);
int	orig_column_name_len = strlen("VARIABLE_NAME");
int	packet_data_len = 22 + strlen(name) + info_len + virtual_table_name_len + table_name_len + orig_column_name_len;

	if ((pkt = gwbuf_alloc(4 + packet_data_len)) == NULL)
		return 0;

	ptr = GWBUF_DATA(pkt);
	encode_value(ptr, packet_data_len, 24);		// Add length of data packet
	ptr += 3;
	*ptr++ = seqno;					// Sequence number in response
	*ptr++ = 3;					// Catalog is always def
	*ptr++ = 'd';
	*ptr++ = 'e';
	*ptr++ = 'f';
	*ptr++ = info_len;				// Schema name length
	strcpy((char *)ptr,"information_schema");
	ptr += info_len;
	*ptr++ = virtual_table_name_len;		// virtual table name length
	strcpy((char *)ptr, "VARIABLES");
	ptr += virtual_table_name_len;
	*ptr++ = table_name_len;			// Table name length
	strcpy((char *)ptr, "VARIABLES");
	ptr += table_name_len;
	*ptr++ = column_name_len;			// Column name length;
	while (*name)
		*ptr++ = *name++;			// Copy the column name
	*ptr++ = orig_column_name_len;			// Orginal column name
	strcpy((char *)ptr, "VARIABLE_NAME");
	ptr += orig_column_name_len;
	*ptr++ = 0x0c;					// Length of next fields always 12
	*ptr++ = 0x3f;					// Character set
	*ptr++ = 0;
	encode_value(ptr, len, 32);			// Add length of column
	ptr += 4;
	*ptr++ = type;
	*ptr++ = 0x81;					// Two bytes of flags
	if (type == 0xfd)
		*ptr++ = 0x1f;
	else
		*ptr++ = 0x00;
	*ptr++= 0;
	*ptr++= 0;
	*ptr++= 0;

	return slave->dcb->func.write(slave->dcb, pkt);
}

/**
 * Interface for testing blr_parse_change_master_command()
 *
 * @param input		The command to be parsed
 * @param error_string	Pre-allocated string for error message, BINLOG_ERROR_MSG_LEN + 1 bytes
 * @param config	master option struct to fill
 * @return		0 on success, 1 on failure
 */
int
blr_test_parse_change_master_command(char *input, char *error_string, CHANGE_MASTER_OPTIONS *config) {
	return blr_parse_change_master_command(input, error_string, config);
}

/*
 * Interface for testing set new master binlog file
 *
 *
 * @param router	Current router instance
 * @param filename	Binlog file name
 * @param error		The error msg for command, pre-allocated BINLOG_ERROR_MSG_LEN + 1 bytes
 * @return		New binlog file or NULL on error
 */
char *
blr_test_set_master_logfile(ROUTER_INSTANCE *router, char *filename, char *error) {
	return blr_set_master_logfile(router, filename, error);
}

/**
 * Interface for testing a 'change master' operation
 *
 * @param router	The router instance
 * @param command	The change master SQL command
 * @param error		The error message, preallocated BINLOG_ERROR_MSG_LEN + 1 bytes
 * @return		0 on success, 1 on success with new binlog, -1 on failure
 */
int
blr_test_handle_change_master(ROUTER_INSTANCE* router, char *command, char *error) {
	return blr_handle_change_master(router, command, error);
}


/**
 * Handle the response to the SQL command "SHOW GLOBAL VARIABLES LIKE or SHOW VARIABLES LIKE
 *
 * @param	router		The binlog router instance
 * @param	slave		The slave server to which we are sending the response
 * @param	stmt		The SQL statement
 * @return	Non-zero if the variable is handled, 0 if variable is unknown, -1 for syntax error
 */
static int
blr_slave_handle_variables(ROUTER_INSTANCE *router, ROUTER_SLAVE *slave, char *stmt) {
char *brkb;
char *word;
/* SPACE,TAB,= */
char	*sep = " 	,=";

	if ((word = strtok_r(stmt, sep, &brkb)) == NULL) {
		return -1;
	} else if (strcasecmp(word, "LIKE") == 0) {
		if ((word = strtok_r(NULL, sep, &brkb)) == NULL) {
			LOGIF(LE, (skygw_log_write(LOGFILE_ERROR,
				"%s: Missing LIKE clause in SHOW [GLOBAL] VARIABLES.",
				router->service->name)));
			return -1;
		} else if (strcasecmp(word, "'SERVER_ID'") == 0) {
			if (router->set_master_server_id) {
				char    server_id[40];
				sprintf(server_id, "%d", router->masterid);
				return blr_slave_send_variable(router, slave, "'SERVER_ID'", server_id, BLR_TYPE_INT);
			} else
				return blr_slave_replay(router, slave, router->saved_master.server_id);
		} else if (strcasecmp(word, "'SERVER_UUID'") == 0) {
			if (router->set_master_uuid)
				return blr_slave_send_variable(router, slave, "'SERVER_UUID'", router->master_uuid, BLR_TYPE_STRING);
			else
				return blr_slave_replay(router, slave, router->saved_master.uuid);
		} else if (strcasecmp(word, "'MAXSCALE%'") == 0) {
			return blr_slave_send_maxscale_variables(router, slave);
		} else
			return 0;
	} else
		return -1;
}

 /**
 * Send a MySQL OK packet with a warning flag to the slave backend
 * and set the warning message in slave structure
 * The message should be retrieved by SHOW WARNINGS command
 *
 * @param       router          The binlog router instance
 * @param       message         The message to send
 * @param       slave           The slave server to which we are sending the response
 *
 * @return result of a write call, non-zero if write was successful
 */

static int
blr_slave_send_warning_message(ROUTER_INSTANCE* router, ROUTER_SLAVE* slave, char *message)
{
GWBUF   *pkt;
uint8_t *ptr;

        if ((pkt = gwbuf_alloc(11)) == NULL)
                return 0;
        ptr = GWBUF_DATA(pkt);
        *ptr++ = 7;     // Payload length
        *ptr++ = 0;
        *ptr++ = 0;
        *ptr++ = 1;     // Seqno
        *ptr++ = 0;     // ok
        *ptr++ = 0;
        *ptr++ = 0;

        *ptr++ = 2;
        *ptr++ = 0;

        if(strlen(message) == 0) {
                *ptr++ = 0;
                *ptr++ = 0;
        } else {
                *ptr++ = 1; /* warning byte set to 1 */
                *ptr++ = 0;
        }

	/* set the new warning in this slave connection */
	if (slave->warning_msg)
		free(slave->warning_msg);
	slave->warning_msg = strdup(message);

	return slave->dcb->func.write(slave->dcb, pkt);
}

 /**
 * Send a MySQL SHOW WARNINGS packet with a message that has been stored in slave struct
 *
 * If there is no wanring message an OK packet is sent
 *
 * @param       router          The binlog router instance
 * @param       message         The message to send
 * @param       slave           The slave server to which we are sending the response
 *
 * @return result of a write call, non-zero if write was successful
 */

static int
blr_slave_show_warnings(ROUTER_INSTANCE* router, ROUTER_SLAVE* slave)
{
GWBUF   *pkt;
uint8_t *ptr;
int     len;
int msg_len = 0;
int code_len = 0;
int level_len = 0;

	/* check whether a warning message is available */
	if (slave->warning_msg) {
		char	*level="Warning";
		char *msg_ptr;
		char err_code[16+1]="";
		msg_ptr = strchr(slave->warning_msg, ':');
		if (msg_ptr) {
			strncpy(err_code, slave->warning_msg,
				(msg_ptr-slave->warning_msg > 16) ? 16 : (msg_ptr-slave->warning_msg));
			code_len = strlen(err_code);

			msg_ptr++;
		} else {
			msg_ptr = slave->warning_msg;
		}

		msg_len = strlen(msg_ptr);
		level_len = strlen(level);

		blr_slave_send_fieldcount(router, slave, 3);	// 3 columns

		blr_slave_send_columndef(router, slave, "Level", BLR_TYPE_STRING, 40, 2);
		blr_slave_send_columndef(router, slave, "Code", BLR_TYPE_STRING, 40, 3);
		blr_slave_send_columndef(router, slave, "Message", BLR_TYPE_STRING, 80, 4);

		blr_slave_send_eof(router, slave, 5);

		len = 4 + (1 + level_len) + (1 + code_len) + (1 + msg_len);

		if ((pkt = gwbuf_alloc(len)) == NULL)
			return blr_slave_send_ok(router, slave);

		ptr = GWBUF_DATA(pkt);

		encode_value(ptr, len - 4, 24); // Add length of data packet
		ptr += 3;

		*ptr++ = 0x06;                  // Sequence number in response

		*ptr++ = level_len;	        // Length of result string
		strncpy((char *)ptr, level, level_len); // Result string
		ptr += level_len;

		*ptr++ = code_len;		// Length of result string
		if (code_len) {
			strncpy((char *)ptr, err_code, code_len); // Result string
			ptr += code_len;
		}

		*ptr++ = msg_len;		// Length of result string
		if (msg_len) {
			strncpy((char *)ptr, msg_ptr, msg_len); // Result string
			ptr += msg_len;
		}

		slave->dcb->func.write(slave->dcb, pkt);

		return blr_slave_send_eof(router, slave, 7);
	} else {
		return blr_slave_send_ok(router, slave);
	}
}

/**
 * Handle the response to the SQL command "SHOW [GLOBAL] STATUS LIKE or SHOW STATUS LIKE
 *
 * @param	router		The binlog router instance
 * @param	slave		The slave server to which we are sending the response
 * @param	stmt		The SQL statement
 * @return	Non-zero if the variable is handled, 0 if variable is unknown, -1 for syntax error
 */
static int
blr_slave_handle_status_variables(ROUTER_INSTANCE *router, ROUTER_SLAVE *slave, char *stmt) {
char *brkb = NULL;
char *word = NULL;
/* SPACE,TAB,= */
char	*sep = " 	,=";

	if ((word = strtok_r(stmt, sep, &brkb)) == NULL) {
		return -1;
	} else if (strcasecmp(word, "LIKE") == 0) {
		if ((word = strtok_r(NULL, sep, &brkb)) == NULL) {
			LOGIF(LE, (skygw_log_write(LOGFILE_ERROR,
				"%s: Missing LIKE clause in SHOW [GLOBAL] STATUS.",
				router->service->name)));
			return -1;
		} else if (strcasecmp(word, "'Uptime'") == 0) {
			char uptime[41]="";
			snprintf(uptime, 40, "%d", MaxScaleUptime());
			return blr_slave_send_status_variable(router, slave, "Uptime", uptime, BLR_TYPE_INT);
		} else
			return 0;
	} else
		return -1;
}


/**
 * Send the response to the SQL command "SHOW [GLOBAL] STATUS LIKE 'xxx'
 *
 * @param       router          The binlog router instance
 * @param       slave           The slave server to which we are sending the response
 * @param       variable        The variable name
 * @param       value        	The variable value
 * @param       column_type     The variable value type (string or int)
 * @return      Non-zero if data was sent
 */
static int
blr_slave_send_status_variable(ROUTER_INSTANCE *router, ROUTER_SLAVE *slave, char *variable, char *value, int column_type)
{
GWBUF   *pkt;
uint8_t *ptr;
int     len, vers_len, seqno = 2;
char	*p = strdup(variable);
int	var_len;
char	*old_ptr = p;

	/* Remove heading and trailing "'" */
	if(*p == '\'')
		p++;
	if (p[strlen(p)-1] == '\'')
		p[strlen(p)-1] = '\0';

	var_len  = strlen(p);

	/* force lowercase */
	for(int i = 0; i< var_len; i++) {
		p[i] = tolower(p[i]);
	}

	/* First char is uppercase */
	p[0]=toupper(p[0]);

        blr_slave_send_fieldcount(router, slave, 2);

	blr_slave_send_columndef_with_status_schema(router, slave, "Variable_name", BLR_TYPE_STRING, 40, seqno++);
	blr_slave_send_columndef_with_status_schema(router, slave, "Value", column_type, 40, seqno++);

        blr_slave_send_eof(router, slave, seqno++);

        vers_len = strlen(value);
        len = 5 + vers_len + var_len + 1;
        if ((pkt = gwbuf_alloc(len)) == NULL)
                return 0;
        ptr = GWBUF_DATA(pkt);
        encode_value(ptr, vers_len + 2 + var_len, 24);	// Add length of data packet
        ptr += 3;
        *ptr++ = seqno++;				// Sequence number in response
        *ptr++ = var_len;				// Length of result string
        strncpy((char *)ptr, p, var_len);		// Result string with var name
        ptr += var_len;
        *ptr++ = vers_len;				// Length of result string
        strncpy((char *)ptr, value, vers_len);		// Result string with var value
        ptr += vers_len;
        slave->dcb->func.write(slave->dcb, pkt);

	free(old_ptr);

        return blr_slave_send_eof(router, slave, seqno++);
}

/**
 * Send the column definition packet for a STATUS variable in a response packet sequence.
 *
 * It adds information_schema.STATUS and variables and variable_name
 *
 * @param router	The router
 * @param slave		The slave connection
 * @param name		Name of the column
 * @param type		Column type
 * @param len		Column length
 * @param seqno		Packet sequence number
 * @return		Non-zero on success
 */
static int
blr_slave_send_columndef_with_status_schema(ROUTER_INSTANCE *router, ROUTER_SLAVE *slave, char *name, int type, int len, uint8_t seqno)
{
GWBUF	*pkt;
uint8_t *ptr;
int	info_len = strlen("information_schema");
int	virtual_table_name_len = strlen("STATUS");
int	table_name_len = strlen("STATUS");
int	column_name_len = strlen(name);
int	orig_column_name_len = strlen("VARIABLE_NAME");
int	packet_data_len = 0;
char 	*ptr_name_start = name;

	if (strcasecmp(ptr_name_start, "value") == 0)
		orig_column_name_len = strlen("VARIABLE_VALUE");

	packet_data_len = 22 + strlen(name) + info_len + virtual_table_name_len + table_name_len + orig_column_name_len;

	if ((pkt = gwbuf_alloc(4 + packet_data_len)) == NULL)
		return 0;

	ptr = GWBUF_DATA(pkt);
	encode_value(ptr, packet_data_len, 24);		// Add length of data packet
	ptr += 3;
	*ptr++ = seqno;					// Sequence number in response
	*ptr++ = 3;					// Catalog is always def
	*ptr++ = 'd';
	*ptr++ = 'e';
	*ptr++ = 'f';
	*ptr++ = info_len;				// Schema name length
	strcpy((char *)ptr,"information_schema");
	ptr += info_len;
	*ptr++ = virtual_table_name_len;		// virtual table name length
	strcpy((char *)ptr, "STATUS");
	ptr += virtual_table_name_len;
	*ptr++ = table_name_len;			// Table name length
	strcpy((char *)ptr, "STATUS");
	ptr += table_name_len;
	*ptr++ = column_name_len;			// Column name length;
	while (*name)
		*ptr++ = *name++;			// Copy the column name
	*ptr++ = orig_column_name_len;			// Orginal column name

	if (strcasecmp(ptr_name_start, "value") == 0)
		strcpy((char *)ptr, "VARIABLE_VALUE");
	else
		strcpy((char *)ptr, "VARIABLE_NAME");
	ptr += orig_column_name_len;
	*ptr++ = 0x0c;					// Length of next fields always 12
	*ptr++ = 0x3f;					// Character set
	*ptr++ = 0;
	encode_value(ptr, len, 32);			// Add length of column
	ptr += 4;
	*ptr++ = type;
	*ptr++ = 0x81;					// Two bytes of flags
	if (type == 0xfd)
		*ptr++ = 0x1f;
	else
		*ptr++ = 0x00;
	*ptr++= 0;
	*ptr++= 0;
	*ptr++= 0;

=======
uint8_t ok_packet[] = {7, 0, 0, // Payload length
			1, // Seqno,
			0, // OK,
			0, 0, 2, 0, 0, 0};

	if ((pkt = gwbuf_alloc(sizeof(ok_packet))) == NULL)
		return 0;

	memcpy(GWBUF_DATA(pkt), ok_packet, sizeof(ok_packet));

>>>>>>> 2a258206
	return slave->dcb->func.write(slave->dcb, pkt);
}
<|MERGE_RESOLUTION|>--- conflicted
+++ resolved
@@ -2571,16 +2571,11 @@
 	return 1;
 }
 
- /**
+/**
  * Send a MySQL OK packet to the slave backend
  *
-<<<<<<< HEAD
- * @param       router          The binlog router instance
- * @param       slave           The slave server to which we are sending the response
-=======
  * @param	router		The binlog router instance
  * @param	slave		The slave server to which we are sending the response
->>>>>>> 2a258206
  *
  * @return result of a write call, non-zero if write was successful
  */
@@ -2590,7 +2585,6 @@
 {
 GWBUF   *pkt;
 uint8_t *ptr;
-<<<<<<< HEAD
 uint8_t	ok_packet[] = {7, 0, 0, // Payload length
 			1, // Seqno,
 			0, // OK,
@@ -2604,7 +2598,7 @@
 	return slave->dcb->func.write(slave->dcb, pkt);
 }
 
- /**
+/**
  * Send a MySQL OK packet with a message to the slave backend
  *
  * @param       router          The binlog router instance
@@ -2646,7 +2640,6 @@
 
         return slave->dcb->func.write(slave->dcb, pkt);
 }
-
 
 /**
  * Stop current replication from master
@@ -3536,7 +3529,6 @@
 
 	return 0;
 }
-
 
 /**
  * Parse a CHANGE MASTER TO SQL command
@@ -3945,7 +3937,7 @@
 		return -1;
 }
 
- /**
+/**
  * Send a MySQL OK packet with a warning flag to the slave backend
  * and set the warning message in slave structure
  * The message should be retrieved by SHOW WARNINGS command
@@ -3993,7 +3985,7 @@
 	return slave->dcb->func.write(slave->dcb, pkt);
 }
 
- /**
+/**
  * Send a MySQL SHOW WARNINGS packet with a message that has been stored in slave struct
  *
  * If there is no wanring message an OK packet is sent
@@ -4110,7 +4102,6 @@
 	} else
 		return -1;
 }
-
 
 /**
  * Send the response to the SQL command "SHOW [GLOBAL] STATUS LIKE 'xxx'
@@ -4252,17 +4243,5 @@
 	*ptr++= 0;
 	*ptr++= 0;
 
-=======
-uint8_t ok_packet[] = {7, 0, 0, // Payload length
-			1, // Seqno,
-			0, // OK,
-			0, 0, 2, 0, 0, 0};
-
-	if ((pkt = gwbuf_alloc(sizeof(ok_packet))) == NULL)
-		return 0;
-
-	memcpy(GWBUF_DATA(pkt), ok_packet, sizeof(ok_packet));
-
->>>>>>> 2a258206
 	return slave->dcb->func.write(slave->dcb, pkt);
 }
